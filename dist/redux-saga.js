--- conflicted
+++ resolved
@@ -1,4 +1,3 @@
-<<<<<<< HEAD
 (function (global, factory) {
 	typeof exports === 'object' && typeof module !== 'undefined' ? factory(exports) :
 	typeof define === 'function' && define.amd ? define(['exports'], factory) :
@@ -79,7 +78,17 @@
 
 
 
-
+var objectWithoutProperties = function (obj, keys) {
+  var target = {};
+
+  for (var i in obj) {
+    if (keys.indexOf(i) >= 0) continue;
+    if (!Object.prototype.hasOwnProperty.call(obj, i)) continue;
+    target[i] = obj[i];
+  }
+
+  return target;
+};
 
 
 
@@ -148,12 +157,14 @@
 };
 
 var sym = function sym(id) {
-  return '@@redux-saga/' + id;
-};
+  id = '@@redux-saga/' + id;
+  return typeof Symbol !== 'undefined' ? Symbol(id) : id;
+};
+
 var TASK = sym('TASK');
 var HELPER = sym('HELPER');
 var MATCH = sym('MATCH');
-var CANCEL = sym('cancelPromise');
+var CANCEL = sym('CANCEL_PROMISE');
 var SAGA_ACTION = sym('SAGA_ACTION');
 var SELF_CANCELLATION = sym('SELF_CANCELLATION');
 var konst = function konst(v) {
@@ -195,7 +206,13 @@
   number: function number(n) {
     return typeof n === 'number';
   },
+  string: function string(s) {
+    return typeof s === 'string';
+  },
   array: Array.isArray,
+  object: function object(obj) {
+    return obj && !is.array(obj) && (typeof obj === 'undefined' ? 'undefined' : _typeof(obj)) === 'object';
+  },
   promise: function promise(p) {
     return p && is.func(p.then);
   },
@@ -215,7 +232,7 @@
     return buf && is.func(buf.isEmpty) && is.func(buf.take) && is.func(buf.put);
   },
   pattern: function pattern(pat) {
-    return pat && (typeof pat === 'string' || (typeof pat === 'undefined' ? 'undefined' : _typeof(pat)) === 'symbol' || is.func(pat) || is.array(pat));
+    return pat && (is.string(pat) || (typeof pat === 'undefined' ? 'undefined' : _typeof(pat)) === 'symbol' || is.func(pat) || is.array(pat));
   },
   channel: function channel(ch) {
     return ch && is.func(ch.take) && is.func(ch.close);
@@ -228,12 +245,34 @@
   }
 };
 
+var object = {
+  assign: function assign(target, source) {
+    for (var i in source) {
+      if (hasOwn(source, i)) {
+        target[i] = source[i];
+      }
+    }
+  }
+};
+
 function remove(array, item) {
   var index = array.indexOf(item);
   if (index >= 0) {
     array.splice(index, 1);
   }
 }
+
+var array = {
+  'from': function from(obj) {
+    var arr = Array(obj.length);
+    for (var i in obj) {
+      if (hasOwn(obj, i)) {
+        arr[i] = obj[i];
+      }
+    }
+    return arr;
+  }
+};
 
 function deferred() {
   var props = arguments.length > 0 && arguments[0] !== undefined ? arguments[0] : {};
@@ -351,16 +390,23 @@
   };
 }
 
+var updateIncentive = function updateIncentive(deprecated, preferred) {
+  return deprecated + ' has been deprecated in favor of ' + preferred + ', please update your code';
+};
+
 var internalErr = function internalErr(err) {
   return new Error('\n  redux-saga: Error checking hooks detected an inconsistent state. This is likely a bug\n  in redux-saga code and not yours. Thanks for reporting this in the project\'s github repo.\n  Error: ' + err + '\n');
 };
 
-function wrapSagaDispatch(dispatch) {
-  return function sagaDispatch(action) {
-    var wrappedAction = Object.defineProperty(action, SAGA_ACTION, { value: true });
-    return dispatch(wrappedAction);
-  };
-}
+var createSetContextWarning = function createSetContextWarning(ctx, props) {
+  return (ctx ? ctx + '.' : '') + 'setContext(props): argument ' + props + ' is not a plain object';
+};
+
+var wrapSagaDispatch = function wrapSagaDispatch(dispatch) {
+  return function (action) {
+    return dispatch(Object.defineProperty(action, SAGA_ACTION, { value: true }));
+  };
+};
 
 var cloneableGenerator = function cloneableGenerator(generatorFunc) {
   return function () {
@@ -392,69 +438,6 @@
   };
 };
 
-var queue = [];
-/**
-  Variable to hold a counting semaphore
-  - Incrementing adds a lock and puts the scheduler in a `suspended` state (if it's not
-    already suspended)
-  - Decrementing releases a lock. Zero locks puts the scheduler in a `released` state. This
-    triggers flushing the queued tasks.
-**/
-var semaphore = 0;
-
-/**
-  Executes a task 'atomically'. Tasks scheduled during this execution will be queued
-  and flushed after this task has finished (assuming the scheduler endup in a released
-  state).
-**/
-function exec(task) {
-  try {
-    suspend();
-    task();
-  } finally {
-    release();
-  }
-}
-
-/**
-  Executes or queues a task depending on the state of the scheduler (`suspended` or `released`)
-**/
-function asap(task) {
-  queue.push(task);
-
-  if (!semaphore) {
-    suspend();
-    flush();
-  }
-}
-
-/**
-  Puts the scheduler in a `suspended` state. Scheduled tasks will be queued until the
-  scheduler is released.
-**/
-function suspend() {
-  semaphore++;
-}
-
-/**
-  Puts the scheduler in a `released` state.
-**/
-function release() {
-  semaphore--;
-}
-
-/**
-  Releases the current lock. Executes all queued tasks if the scheduler is in the released state.
-**/
-function flush() {
-  release();
-
-  var task = void 0;
-  while (!semaphore && (task = queue.shift()) !== undefined) {
-    exec(task);
-  }
-}
-
 var BUFFER_OVERFLOW = 'Channel\'s Buffer overflow!';
 
 var ON_OVERFLOW_THROW = 1;
@@ -555,6 +538,69 @@
   }
 };
 
+var queue = [];
+/**
+  Variable to hold a counting semaphore
+  - Incrementing adds a lock and puts the scheduler in a `suspended` state (if it's not
+    already suspended)
+  - Decrementing releases a lock. Zero locks puts the scheduler in a `released` state. This
+    triggers flushing the queued tasks.
+**/
+var semaphore = 0;
+
+/**
+  Executes a task 'atomically'. Tasks scheduled during this execution will be queued
+  and flushed after this task has finished (assuming the scheduler endup in a released
+  state).
+**/
+function exec(task) {
+  try {
+    suspend();
+    task();
+  } finally {
+    release();
+  }
+}
+
+/**
+  Executes or queues a task depending on the state of the scheduler (`suspended` or `released`)
+**/
+function asap(task) {
+  queue.push(task);
+
+  if (!semaphore) {
+    suspend();
+    flush();
+  }
+}
+
+/**
+  Puts the scheduler in a `suspended` state. Scheduled tasks will be queued until the
+  scheduler is released.
+**/
+function suspend() {
+  semaphore++;
+}
+
+/**
+  Puts the scheduler in a `released` state.
+**/
+function release() {
+  semaphore--;
+}
+
+/**
+  Releases the current lock. Executes all queued tasks if the scheduler is in the released state.
+**/
+function flush() {
+  release();
+
+  var task = void 0;
+  while (!semaphore && (task = queue.shift()) !== undefined) {
+    exec(task);
+  }
+}
+
 var CHANNEL_END_TYPE = '@@redux-saga/CHANNEL_END';
 var END = { type: CHANNEL_END_TYPE };
 var isEnd = function isEnd(a) {
@@ -895,16 +941,17 @@
   }, 'q1', 'throttle(' + safeName(pattern) + ', ' + worker.name + ')');
 }
 
-var deprecationWarning$1 = function deprecationWarning(helperName) {
+var deprecationWarning = function deprecationWarning(helperName) {
   return 'import ' + helperName + ' from \'redux-saga\' has been deprecated in favor of import ' + helperName + ' from \'redux-saga/effects\'.\nThe latter will not work with yield*, as helper effects are wrapped automatically for you in fork effect.\nTherefore yield ' + helperName + ' will return task descriptor to your saga and execute next lines of code.';
 };
-var takeEvery$1 = deprecate(takeEveryHelper, deprecationWarning$1('takeEvery'));
-var takeLatest$1 = deprecate(takeLatestHelper, deprecationWarning$1('takeLatest'));
-var throttle$1 = deprecate(throttleHelper, deprecationWarning$1('throttle'));
+var takeEvery$1 = deprecate(takeEveryHelper, deprecationWarning('takeEvery'));
+var takeLatest$1 = deprecate(takeLatestHelper, deprecationWarning('takeLatest'));
+var throttle$1 = deprecate(throttleHelper, deprecationWarning('throttle'));
 
 var IO = sym('IO');
 var TAKE = 'TAKE';
 var PUT = 'PUT';
+var ALL = 'ALL';
 var RACE = 'RACE';
 var CALL = 'CALL';
 var CPS = 'CPS';
@@ -915,12 +962,10 @@
 var ACTION_CHANNEL = 'ACTION_CHANNEL';
 var CANCELLED = 'CANCELLED';
 var FLUSH = 'FLUSH';
+var GET_CONTEXT = 'GET_CONTEXT';
+var SET_CONTEXT = 'SET_CONTEXT';
 
 var TEST_HINT = '\n(HINT: if you are getting this errors in tests, consider using createMockTask from redux-saga/utils)';
-
-var deprecationWarning = function deprecationWarning(deprecated, preferred) {
-  return deprecated + ' has been deprecated in favor of ' + preferred + ', please update your code';
-};
 
 var effect = function effect(type, payload) {
   var _ref;
@@ -949,7 +994,7 @@
   return eff;
 };
 
-var takem = deprecate(take.maybe, deprecationWarning('takem', 'take.maybe'));
+var takem = deprecate(take.maybe, updateIncentive('takem', 'take.maybe'));
 
 function put(channel, action) {
   if (arguments.length > 1) {
@@ -970,7 +1015,11 @@
   return eff;
 };
 
-put.sync = deprecate(put.resolve, deprecationWarning('put.sync', 'put.resolve'));
+put.sync = deprecate(put.resolve, updateIncentive('put.sync', 'put.resolve'));
+
+function all(effects) {
+  return effect(ALL, effects);
+}
 
 function race(effects) {
   return effect(RACE, effects);
@@ -991,6 +1040,9 @@
     var _fn3 = fn;
     context = _fn3.context;
     fn = _fn3.fn;
+  }
+  if (context && is.string(fn) && is.func(context[fn])) {
+    fn = context[fn];
   }
   check(fn, is.func, meth + ': argument ' + fn + ' is not a function');
 
@@ -1106,6 +1158,16 @@
   return effect(FLUSH, channel);
 }
 
+function getContext(prop) {
+  check(prop, is.string, 'getContext(prop): argument ' + prop + ' is not a string');
+  return effect(GET_CONTEXT, prop);
+}
+
+function setContext(props) {
+  check(props, is.object, createSetContextWarning(null, props));
+  return effect(SET_CONTEXT, props);
+}
+
 function takeEvery$$1(patternOrChannel, worker) {
   for (var _len8 = arguments.length, args = Array(_len8 > 2 ? _len8 - 2 : 0), _key8 = 2; _key8 < _len8; _key8++) {
     args[_key8 - 2] = arguments[_key8];
@@ -1139,6 +1201,7 @@
 var asEffect = {
   take: createAsEffectType(TAKE),
   put: createAsEffectType(PUT),
+  all: createAsEffectType(ALL),
   race: createAsEffectType(RACE),
   call: createAsEffectType(CALL),
   cps: createAsEffectType(CPS),
@@ -1148,7 +1211,9 @@
   select: createAsEffectType(SELECT),
   actionChannel: createAsEffectType(ACTION_CHANNEL),
   cancelled: createAsEffectType(CANCELLED),
-  flush: createAsEffectType(FLUSH)
+  flush: createAsEffectType(FLUSH),
+  getContext: createAsEffectType(GET_CONTEXT),
+  setContext: createAsEffectType(SET_CONTEXT)
 };
 
 var NOT_ITERATOR_ERROR = 'proc first argument (Saga function result) must be an iterator';
@@ -1173,7 +1238,7 @@
       return input.type === ((typeof pattern === 'undefined' ? 'undefined' : _typeof(pattern)) === 'symbol' ? pattern : String(pattern));
     };
   },
-  array: function array(patterns) {
+  array: function array$$1(patterns) {
     return function (input) {
       return patterns.some(function (p) {
         return matcher(p)(input);
@@ -1322,12 +1387,16 @@
   };
   var dispatch = arguments.length > 2 && arguments[2] !== undefined ? arguments[2] : noop;
   var getState = arguments.length > 3 && arguments[3] !== undefined ? arguments[3] : noop;
-  var options = arguments.length > 4 && arguments[4] !== undefined ? arguments[4] : {};
-  var parentEffectId = arguments.length > 5 && arguments[5] !== undefined ? arguments[5] : 0;
-  var name = arguments.length > 6 && arguments[6] !== undefined ? arguments[6] : 'anonymous';
-  var cont = arguments[7];
+  var parentContext = arguments.length > 4 && arguments[4] !== undefined ? arguments[4] : {};
+  var options = arguments.length > 5 && arguments[5] !== undefined ? arguments[5] : {};
+  var parentEffectId = arguments.length > 6 && arguments[6] !== undefined ? arguments[6] : 0;
+  var name = arguments.length > 7 && arguments[7] !== undefined ? arguments[7] : 'anonymous';
+  var cont = arguments[8];
 
   check(iterator, is.iterator, NOT_ITERATOR_ERROR);
+
+  var effectsString = '[...effects]';
+  var runParallelEffect = deprecate(runAllEffect, updateIncentive(effectsString, 'all(' + effectsString + ')'));
 
   var sagaMonitor = options.sagaMonitor,
       logger = options.logger,
@@ -1335,6 +1404,7 @@
 
   var log$$1 = logger || log;
   var stdChannel$$1 = stdChannel(subscribe);
+  var taskContext = Object.create(parentContext);
   /**
     Tracks the current effect cancellation
     Each time the generator progresses. calling runEffect will set a new value
@@ -1508,7 +1578,6 @@
       if (sagaMonitor) {
         isErr ? sagaMonitor.effectRejected(effectId, res) : sagaMonitor.effectResolved(effectId, res);
       }
-
       cb(res, isErr);
     }
     // tracks down the current cancel
@@ -1555,7 +1624,7 @@
       is.promise(effect) ? resolvePromise(effect, currCb) : is.helper(effect) ? runForkEffect(wrapHelper(effect), effectId, currCb) : is.iterator(effect) ? resolveIterator(effect, effectId, name, currCb)
 
       // declarative effects
-      : is.array(effect) ? runParallelEffect(effect, effectId, currCb) : is.notUndef(data = asEffect.take(effect)) ? runTakeEffect(data, currCb) : is.notUndef(data = asEffect.put(effect)) ? runPutEffect(data, currCb) : is.notUndef(data = asEffect.race(effect)) ? runRaceEffect(data, effectId, currCb) : is.notUndef(data = asEffect.call(effect)) ? runCallEffect(data, effectId, currCb) : is.notUndef(data = asEffect.cps(effect)) ? runCPSEffect(data, currCb) : is.notUndef(data = asEffect.fork(effect)) ? runForkEffect(data, effectId, currCb) : is.notUndef(data = asEffect.join(effect)) ? runJoinEffect(data, currCb) : is.notUndef(data = asEffect.cancel(effect)) ? runCancelEffect(data, currCb) : is.notUndef(data = asEffect.select(effect)) ? runSelectEffect(data, currCb) : is.notUndef(data = asEffect.actionChannel(effect)) ? runChannelEffect(data, currCb) : is.notUndef(data = asEffect.flush(effect)) ? runFlushEffect(data, currCb) : is.notUndef(data = asEffect.cancelled(effect)) ? runCancelledEffect(data, currCb) : /* anything else returned as is        */currCb(effect)
+      : is.array(effect) ? runParallelEffect(effect, effectId, currCb) : is.notUndef(data = asEffect.take(effect)) ? runTakeEffect(data, currCb) : is.notUndef(data = asEffect.put(effect)) ? runPutEffect(data, currCb) : is.notUndef(data = asEffect.all(effect)) ? runAllEffect(data, effectId, currCb) : is.notUndef(data = asEffect.race(effect)) ? runRaceEffect(data, effectId, currCb) : is.notUndef(data = asEffect.call(effect)) ? runCallEffect(data, effectId, currCb) : is.notUndef(data = asEffect.cps(effect)) ? runCPSEffect(data, currCb) : is.notUndef(data = asEffect.fork(effect)) ? runForkEffect(data, effectId, currCb) : is.notUndef(data = asEffect.join(effect)) ? runJoinEffect(data, currCb) : is.notUndef(data = asEffect.cancel(effect)) ? runCancelEffect(data, currCb) : is.notUndef(data = asEffect.select(effect)) ? runSelectEffect(data, currCb) : is.notUndef(data = asEffect.actionChannel(effect)) ? runChannelEffect(data, currCb) : is.notUndef(data = asEffect.flush(effect)) ? runFlushEffect(data, currCb) : is.notUndef(data = asEffect.cancelled(effect)) ? runCancelledEffect(data, currCb) : is.notUndef(data = asEffect.getContext(effect)) ? runGetContextEffect(data, currCb) : is.notUndef(data = asEffect.setContext(effect)) ? runSetContextEffect(data, currCb) : /* anything else returned as is        */currCb(effect)
     );
   }
 
@@ -1570,7 +1639,7 @@
   }
 
   function resolveIterator(iterator, effectId, name, cb) {
-    proc(iterator, subscribe, dispatch, getState, options, effectId, name, cb);
+    proc(iterator, subscribe, dispatch, getState, taskContext, options, effectId, name, cb);
   }
 
   function runTakeEffect(_ref2, cb) {
@@ -1668,7 +1737,7 @@
 
     try {
       suspend();
-      var _task = proc(taskIterator, subscribe, dispatch, getState, options, effectId, fn.name, detached ? null : noop);
+      var _task = proc(taskIterator, subscribe, dispatch, getState, taskContext, options, effectId, fn.name, detached ? null : noop);
 
       if (detached) {
         cb(_task);
@@ -1711,24 +1780,27 @@
     // cancel effects are non cancellables
   }
 
-  function runParallelEffect(effects, effectId, cb) {
-    if (!effects.length) {
-      return cb([]);
+  function runAllEffect(effects, effectId, cb) {
+    var keys = Object.keys(effects);
+
+    if (!keys.length) {
+      return cb(is.array(effects) ? [] : {});
     }
 
     var completedCount = 0;
     var completed = void 0;
-    var results = Array(effects.length);
+    var results = {};
+    var childCbs = {};
 
     function checkEffectEnd() {
-      if (completedCount === results.length) {
+      if (completedCount === keys.length) {
         completed = true;
-        cb(results);
-      }
-    }
-
-    var childCbs = effects.map(function (eff, idx) {
-      var chCbAtIdx = function chCbAtIdx(res, isErr) {
+        cb(is.array(effects) ? array.from(_extends({}, results, { length: keys.length })) : results);
+      }
+    }
+
+    keys.forEach(function (key) {
+      var chCbAtKey = function chCbAtKey(res, isErr) {
         if (completed) {
           return;
         }
@@ -1736,26 +1808,26 @@
           cb.cancel();
           cb(res, isErr);
         } else {
-          results[idx] = res;
+          results[key] = res;
           completedCount++;
           checkEffectEnd();
         }
       };
-      chCbAtIdx.cancel = noop;
-      return chCbAtIdx;
+      chCbAtKey.cancel = noop;
+      childCbs[key] = chCbAtKey;
     });
 
     cb.cancel = function () {
       if (!completed) {
         completed = true;
-        childCbs.forEach(function (chCb) {
-          return chCb.cancel();
+        keys.forEach(function (key) {
+          return childCbs[key].cancel();
         });
       }
     };
 
-    effects.forEach(function (eff, idx) {
-      return runEffect(eff, effectId, idx, childCbs[idx]);
+    keys.forEach(function (key) {
+      return runEffect(effects[key], effectId, key, childCbs[key]);
     });
   }
 
@@ -1830,6 +1902,15 @@
     channel$$1.flush(cb);
   }
 
+  function runGetContextEffect(prop, cb) {
+    cb(taskContext[prop]);
+  }
+
+  function runSetContextEffect(props, cb) {
+    object.assign(taskContext, props);
+    cb();
+  }
+
   function newTask(id, name, iterator, cont) {
     var _done, _ref9, _mutatorMap;
 
@@ -1855,25 +1936,77 @@
       return iterator._result;
     }), defineProperty(_ref9, 'error', function error() {
       return iterator._error;
+    }), defineProperty(_ref9, 'setContext', function setContext$$1(props) {
+      check(props, is.object, createSetContextWarning('task', props));
+      object.assign(taskContext, props);
     }), defineEnumerableProperties(_ref9, _mutatorMap), _ref9;
   }
 }
 
-function sagaMiddlewareFactory() {
-  var options = arguments.length > 0 && arguments[0] !== undefined ? arguments[0] : {};
-
-  var runSagaDynamically = void 0;
-  var sagaMonitor = options.sagaMonitor;
-
-  // monitors are expected to have a certain interface, let's fill-in any missing ones
+var RUN_SAGA_SIGNATURE = 'runSaga(storeInterface, saga, ...args)';
+var NON_GENERATOR_ERR = RUN_SAGA_SIGNATURE + ': saga argument must be a Generator function!';
+
+function runSaga(storeInterface, saga) {
+  for (var _len = arguments.length, args = Array(_len > 2 ? _len - 2 : 0), _key = 2; _key < _len; _key++) {
+    args[_key - 2] = arguments[_key];
+  }
+
+  var iterator = void 0;
+
+  if (is.iterator(storeInterface)) {
+    if (isDev) {
+      log('warn', 'runSaga(iterator, storeInterface) has been deprecated in favor of ' + RUN_SAGA_SIGNATURE);
+    }
+    iterator = storeInterface;
+    storeInterface = saga;
+  } else {
+    check(saga, is.func, NON_GENERATOR_ERR);
+    iterator = saga.apply(undefined, args);
+    check(iterator, is.iterator, NON_GENERATOR_ERR);
+  }
+
+  var _storeInterface = storeInterface,
+      subscribe = _storeInterface.subscribe,
+      dispatch = _storeInterface.dispatch,
+      getState = _storeInterface.getState,
+      context = _storeInterface.context,
+      sagaMonitor = _storeInterface.sagaMonitor,
+      logger = _storeInterface.logger,
+      onError = _storeInterface.onError;
+
+
+  var effectId = uid();
 
   if (sagaMonitor) {
+    // monitors are expected to have a certain interface, let's fill-in any missing ones
     sagaMonitor.effectTriggered = sagaMonitor.effectTriggered || noop;
     sagaMonitor.effectResolved = sagaMonitor.effectResolved || noop;
     sagaMonitor.effectRejected = sagaMonitor.effectRejected || noop;
     sagaMonitor.effectCancelled = sagaMonitor.effectCancelled || noop;
     sagaMonitor.actionDispatched = sagaMonitor.actionDispatched || noop;
-  }
+
+    sagaMonitor.effectTriggered({ effectId: effectId, root: true, parentEffectId: 0, effect: { root: true, saga: saga, args: args } });
+  }
+
+  var task = proc(iterator, subscribe, wrapSagaDispatch(dispatch), getState, context, { sagaMonitor: sagaMonitor, logger: logger, onError: onError }, effectId, saga.name);
+
+  if (sagaMonitor) {
+    sagaMonitor.effectResolved(effectId, task);
+  }
+
+  return task;
+}
+
+function sagaMiddlewareFactory() {
+  var _ref = arguments.length > 0 && arguments[0] !== undefined ? arguments[0] : {};
+
+  var _ref$context = _ref.context,
+      context = _ref$context === undefined ? {} : _ref$context,
+      options = objectWithoutProperties(_ref, ['context']);
+  var sagaMonitor = options.sagaMonitor,
+      logger = options.logger,
+      onError = options.onError;
+
 
   if (is.func(options)) {
     {
@@ -1881,7 +2014,7 @@
     }
   }
 
-  if (options.logger && !is.func(options.logger)) {
+  if (logger && !is.func(logger)) {
     throw new Error('`options.logger` passed to the Saga middleware is not a function!');
   }
 
@@ -1891,7 +2024,7 @@
     delete options.onerror;
   }
 
-  if (options.onError && !is.func(options.onError)) {
+  if (onError && !is.func(onError)) {
     throw new Error('`options.onError` passed to the Saga middleware is not a function!');
   }
 
@@ -1899,22 +2032,25 @@
     throw new Error('`options.emitter` passed to the Saga middleware is not a function!');
   }
 
-  function sagaMiddleware(_ref) {
-    var getState = _ref.getState,
-        dispatch = _ref.dispatch;
-
-    runSagaDynamically = runSaga;
+  function sagaMiddleware(_ref2) {
+    var getState = _ref2.getState,
+        dispatch = _ref2.dispatch;
+
     var sagaEmitter = emitter();
     sagaEmitter.emit = (options.emitter || ident)(sagaEmitter.emit);
-    var sagaDispatch = wrapSagaDispatch(dispatch);
-
-    function runSaga(saga, args, sagaId) {
-      return proc(saga.apply(undefined, toConsumableArray(args)), sagaEmitter.subscribe, sagaDispatch, getState, options, sagaId, saga.name);
-    }
+
+    sagaMiddleware.run = runSaga.bind(null, {
+      subscribe: sagaEmitter.subscribe,
+      dispatch: dispatch,
+      getState: getState,
+      sagaMonitor: sagaMonitor,
+      logger: logger,
+      onError: onError
+    });
 
     return function (next) {
       return function (action) {
-        if (sagaMonitor) {
+        if (sagaMonitor && sagaMonitor.actionDispatched) {
           sagaMonitor.actionDispatched(action);
         }
         var result = next(action); // hit reducers
@@ -1924,50 +2060,16 @@
     };
   }
 
-  sagaMiddleware.run = function (saga) {
-    for (var _len = arguments.length, args = Array(_len > 1 ? _len - 1 : 0), _key = 1; _key < _len; _key++) {
-      args[_key - 1] = arguments[_key];
-    }
-
-    check(runSagaDynamically, is.notUndef, 'Before running a Saga, you must mount the Saga middleware on the Store using applyMiddleware');
-    check(saga, is.func, 'sagaMiddleware.run(saga, ...args): saga argument must be a Generator function!');
-
-    var effectId = uid();
-    if (sagaMonitor) {
-      sagaMonitor.effectTriggered({ effectId: effectId, root: true, parentEffectId: 0, effect: { root: true, saga: saga, args: args } });
-    }
-    var task = runSagaDynamically(saga, args, effectId);
-    if (sagaMonitor) {
-      sagaMonitor.effectResolved(effectId, task);
-    }
-    return task;
+  sagaMiddleware.run = function () {
+    throw new Error('Before running a Saga, you must mount the Saga middleware on the Store using applyMiddleware');
+  };
+
+  sagaMiddleware.setContext = function (props) {
+    check(props, is.object, createSetContextWarning('sagaMiddleware', props));
+    object.assign(context, props);
   };
 
   return sagaMiddleware;
-}
-
-function runSaga(iterator, _ref) {
-  var subscribe = _ref.subscribe,
-      dispatch = _ref.dispatch,
-      getState = _ref.getState,
-      sagaMonitor = _ref.sagaMonitor,
-      logger = _ref.logger,
-      onError = _ref.onError;
-
-
-  check(iterator, is.iterator, "runSaga must be called on an iterator");
-
-  var effectId = uid();
-  if (sagaMonitor) {
-    sagaMonitor.effectTriggered({ effectId: effectId, root: true, parentEffectId: 0, effect: { root: true, saga: iterator, args: [] } });
-  }
-  var task = proc(iterator, subscribe, wrapSagaDispatch(dispatch), getState, { sagaMonitor: sagaMonitor, logger: logger, onError: onError }, effectId, iterator.name);
-
-  if (sagaMonitor) {
-    sagaMonitor.effectResolved(effectId, task);
-  }
-
-  return task;
 }
 
 
@@ -1976,6 +2078,7 @@
 	take: take,
 	takem: takem,
 	put: put,
+	all: all,
 	race: race,
 	call: call,
 	apply: apply,
@@ -1988,2360 +2091,11 @@
 	actionChannel: actionChannel,
 	cancelled: cancelled,
 	flush: flush$1,
+	getContext: getContext,
+	setContext: setContext,
 	takeEvery: takeEvery$$1,
 	takeLatest: takeLatest$$1,
 	throttle: throttle$$1
-=======
-(function webpackUniversalModuleDefinition(root, factory) {
-	if(typeof exports === 'object' && typeof module === 'object')
-		module.exports = factory();
-	else if(typeof define === 'function' && define.amd)
-		define([], factory);
-	else if(typeof exports === 'object')
-		exports["ReduxSaga"] = factory();
-	else
-		root["ReduxSaga"] = factory();
-})(this, function() {
-return /******/ (function(modules) { // webpackBootstrap
-/******/ 	// The module cache
-/******/ 	var installedModules = {};
-
-/******/ 	// The require function
-/******/ 	function __webpack_require__(moduleId) {
-
-/******/ 		// Check if module is in cache
-/******/ 		if(installedModules[moduleId])
-/******/ 			return installedModules[moduleId].exports;
-
-/******/ 		// Create a new module (and put it into the cache)
-/******/ 		var module = installedModules[moduleId] = {
-/******/ 			exports: {},
-/******/ 			id: moduleId,
-/******/ 			loaded: false
-/******/ 		};
-
-/******/ 		// Execute the module function
-/******/ 		modules[moduleId].call(module.exports, module, module.exports, __webpack_require__);
-
-/******/ 		// Flag the module as loaded
-/******/ 		module.loaded = true;
-
-/******/ 		// Return the exports of the module
-/******/ 		return module.exports;
-/******/ 	}
-
-
-/******/ 	// expose the modules object (__webpack_modules__)
-/******/ 	__webpack_require__.m = modules;
-
-/******/ 	// expose the module cache
-/******/ 	__webpack_require__.c = installedModules;
-
-/******/ 	// __webpack_public_path__
-/******/ 	__webpack_require__.p = "";
-
-/******/ 	// Load entry module and return exports
-/******/ 	return __webpack_require__(0);
-/******/ })
-/************************************************************************/
-/******/ ([
-/* 0 */
-/***/ function(module, exports, __webpack_require__) {
-
-	'use strict';
-
-	Object.defineProperty(exports, "__esModule", {
-	  value: true
-	});
-	exports.utils = exports.effects = exports.CANCEL = exports.delay = exports.throttle = exports.takeLatest = exports.takeEvery = exports.buffers = exports.channel = exports.eventChannel = exports.END = exports.runSaga = undefined;
-
-	var _runSaga = __webpack_require__(10);
-
-	Object.defineProperty(exports, 'runSaga', {
-	  enumerable: true,
-	  get: function get() {
-	    return _runSaga.runSaga;
-	  }
-	});
-
-	var _channel = __webpack_require__(3);
-
-	Object.defineProperty(exports, 'END', {
-	  enumerable: true,
-	  get: function get() {
-	    return _channel.END;
-	  }
-	});
-	Object.defineProperty(exports, 'eventChannel', {
-	  enumerable: true,
-	  get: function get() {
-	    return _channel.eventChannel;
-	  }
-	});
-	Object.defineProperty(exports, 'channel', {
-	  enumerable: true,
-	  get: function get() {
-	    return _channel.channel;
-	  }
-	});
-
-	var _buffers = __webpack_require__(2);
-
-	Object.defineProperty(exports, 'buffers', {
-	  enumerable: true,
-	  get: function get() {
-	    return _buffers.buffers;
-	  }
-	});
-
-	var _sagaHelpers = __webpack_require__(6);
-
-	Object.defineProperty(exports, 'takeEvery', {
-	  enumerable: true,
-	  get: function get() {
-	    return _sagaHelpers.takeEvery;
-	  }
-	});
-	Object.defineProperty(exports, 'takeLatest', {
-	  enumerable: true,
-	  get: function get() {
-	    return _sagaHelpers.takeLatest;
-	  }
-	});
-	Object.defineProperty(exports, 'throttle', {
-	  enumerable: true,
-	  get: function get() {
-	    return _sagaHelpers.throttle;
-	  }
-	});
-
-	var _utils = __webpack_require__(1);
-
-	Object.defineProperty(exports, 'delay', {
-	  enumerable: true,
-	  get: function get() {
-	    return _utils.delay;
-	  }
-	});
-	Object.defineProperty(exports, 'CANCEL', {
-	  enumerable: true,
-	  get: function get() {
-	    return _utils.CANCEL;
-	  }
-	});
-
-	var _middleware = __webpack_require__(9);
-
-	var _middleware2 = _interopRequireDefault(_middleware);
-
-	var _effects = __webpack_require__(8);
-
-	var effects = _interopRequireWildcard(_effects);
-
-	var _utils2 = __webpack_require__(11);
-
-	var utils = _interopRequireWildcard(_utils2);
-
-	function _interopRequireWildcard(obj) { if (obj && obj.__esModule) { return obj; } else { var newObj = {}; if (obj != null) { for (var key in obj) { if (Object.prototype.hasOwnProperty.call(obj, key)) newObj[key] = obj[key]; } } newObj.default = obj; return newObj; } }
-
-	function _interopRequireDefault(obj) { return obj && obj.__esModule ? obj : { default: obj }; }
-
-	exports.default = _middleware2.default;
-	exports.effects = effects;
-	exports.utils = utils;
-
-/***/ },
-/* 1 */
-/***/ function(module, exports, __webpack_require__) {
-
-	'use strict';
-
-	Object.defineProperty(exports, "__esModule", {
-	  value: true
-	});
-
-	var _extends = Object.assign || function (target) { for (var i = 1; i < arguments.length; i++) { var source = arguments[i]; for (var key in source) { if (Object.prototype.hasOwnProperty.call(source, key)) { target[key] = source[key]; } } } return target; };
-
-	var _typeof = typeof Symbol === "function" && typeof Symbol.iterator === "symbol" ? function (obj) { return typeof obj; } : function (obj) { return obj && typeof Symbol === "function" && obj.constructor === Symbol && obj !== Symbol.prototype ? "symbol" : typeof obj; };
-
-	exports.check = check;
-	exports.hasOwn = hasOwn;
-	exports.remove = remove;
-	exports.deferred = deferred;
-	exports.arrayOfDeffered = arrayOfDeffered;
-	exports.delay = delay;
-	exports.createMockTask = createMockTask;
-	exports.autoInc = autoInc;
-	exports.makeIterator = makeIterator;
-	exports.log = log;
-	exports.deprecate = deprecate;
-	exports.wrapSagaDispatch = wrapSagaDispatch;
-
-	function _defineProperty(obj, key, value) { if (key in obj) { Object.defineProperty(obj, key, { value: value, enumerable: true, configurable: true, writable: true }); } else { obj[key] = value; } return obj; }
-
-	var sym = exports.sym = function sym(id) {
-	  return '@@redux-saga/' + id;
-	};
-	var TASK = exports.TASK = sym('TASK');
-	var HELPER = exports.HELPER = sym('HELPER');
-	var MATCH = exports.MATCH = sym('MATCH');
-	var CANCEL = exports.CANCEL = sym('cancelPromise');
-	var SAGA_ACTION = exports.SAGA_ACTION = sym('SAGA_ACTION');
-	var konst = exports.konst = function konst(v) {
-	  return function () {
-	    return v;
-	  };
-	};
-	var kTrue = exports.kTrue = konst(true);
-	var kFalse = exports.kFalse = konst(false);
-	var noop = exports.noop = function noop() {};
-	var ident = exports.ident = function ident(v) {
-	  return v;
-	};
-
-	var isDev = exports.isDev = ("development") === 'development';
-
-	function check(value, predicate, error) {
-	  if (!predicate(value)) {
-	    log('error', 'uncaught at check', error);
-	    throw new Error(error);
-	  }
-	}
-
-	var hasOwnProperty = Object.prototype.hasOwnProperty;
-	function hasOwn(object, property) {
-	  return is.notUndef(object) && hasOwnProperty.call(object, property);
-	}
-
-	var is = exports.is = {
-	  undef: function undef(v) {
-	    return v === null || v === undefined;
-	  },
-	  notUndef: function notUndef(v) {
-	    return v !== null && v !== undefined;
-	  },
-	  func: function func(f) {
-	    return typeof f === 'function';
-	  },
-	  number: function number(n) {
-	    return typeof n === 'number';
-	  },
-	  array: Array.isArray,
-	  promise: function promise(p) {
-	    return p && is.func(p.then);
-	  },
-	  iterator: function iterator(it) {
-	    return it && is.func(it.next) && is.func(it.throw);
-	  },
-	  iterable: function iterable(it) {
-	    return it && is.func(Symbol) ? is.func(it[Symbol.iterator]) : is.array(it);
-	  },
-	  task: function task(t) {
-	    return t && t[TASK];
-	  },
-	  observable: function observable(ob) {
-	    return ob && is.func(ob.subscribe);
-	  },
-	  buffer: function buffer(buf) {
-	    return buf && is.func(buf.isEmpty) && is.func(buf.take) && is.func(buf.put);
-	  },
-	  pattern: function pattern(pat) {
-	    return pat && (typeof pat === 'string' || (typeof pat === 'undefined' ? 'undefined' : _typeof(pat)) === 'symbol' || is.func(pat) || is.array(pat));
-	  },
-	  channel: function channel(ch) {
-	    return ch && is.func(ch.take) && is.func(ch.close);
-	  },
-	  helper: function helper(it) {
-	    return it && it[HELPER];
-	  },
-	  stringableFunc: function stringableFunc(f) {
-	    return is.func(f) && hasOwn(f, 'toString');
-	  }
-	};
-
-	function remove(array, item) {
-	  var index = array.indexOf(item);
-	  if (index >= 0) {
-	    array.splice(index, 1);
-	  }
-	}
-
-	function deferred() {
-	  var props = arguments.length > 0 && arguments[0] !== undefined ? arguments[0] : {};
-
-	  var def = _extends({}, props);
-	  var promise = new Promise(function (resolve, reject) {
-	    def.resolve = resolve;
-	    def.reject = reject;
-	  });
-	  def.promise = promise;
-	  return def;
-	}
-
-	function arrayOfDeffered(length) {
-	  var arr = [];
-	  for (var i = 0; i < length; i++) {
-	    arr.push(deferred());
-	  }
-	  return arr;
-	}
-
-	function delay(ms) {
-	  var val = arguments.length > 1 && arguments[1] !== undefined ? arguments[1] : true;
-
-	  var timeoutId = void 0;
-	  var promise = new Promise(function (resolve) {
-	    timeoutId = setTimeout(function () {
-	      return resolve(val);
-	    }, ms);
-	  });
-
-	  promise[CANCEL] = function () {
-	    return clearTimeout(timeoutId);
-	  };
-
-	  return promise;
-	}
-
-	function createMockTask() {
-	  var _ref;
-
-	  var running = true;
-	  var _result = void 0,
-	      _error = void 0;
-
-	  return _ref = {}, _defineProperty(_ref, TASK, true), _defineProperty(_ref, 'isRunning', function isRunning() {
-	    return running;
-	  }), _defineProperty(_ref, 'result', function result() {
-	    return _result;
-	  }), _defineProperty(_ref, 'error', function error() {
-	    return _error;
-	  }), _defineProperty(_ref, 'setRunning', function setRunning(b) {
-	    return running = b;
-	  }), _defineProperty(_ref, 'setResult', function setResult(r) {
-	    return _result = r;
-	  }), _defineProperty(_ref, 'setError', function setError(e) {
-	    return _error = e;
-	  }), _ref;
-	}
-
-	function autoInc() {
-	  var seed = arguments.length > 0 && arguments[0] !== undefined ? arguments[0] : 0;
-
-	  return function () {
-	    return ++seed;
-	  };
-	}
-
-	var uid = exports.uid = autoInc();
-
-	var kThrow = function kThrow(err) {
-	  throw err;
-	};
-	var kReturn = function kReturn(value) {
-	  return { value: value, done: true };
-	};
-	function makeIterator(next) {
-	  var thro = arguments.length > 1 && arguments[1] !== undefined ? arguments[1] : kThrow;
-	  var name = arguments.length > 2 && arguments[2] !== undefined ? arguments[2] : '';
-	  var isHelper = arguments[3];
-
-	  var iterator = { name: name, next: next, throw: thro, return: kReturn };
-
-	  if (isHelper) {
-	    iterator[HELPER] = true;
-	  }
-	  if (typeof Symbol !== 'undefined') {
-	    iterator[Symbol.iterator] = function () {
-	      return iterator;
-	    };
-	  }
-	  return iterator;
-	}
-
-	/**
-	  Print error in a useful way whether in a browser environment
-	  (with expandable error stack traces), or in a node.js environment
-	  (text-only log output)
-	 **/
-	function log(level, message) {
-	  var error = arguments.length > 2 && arguments[2] !== undefined ? arguments[2] : '';
-
-	  /*eslint-disable no-console*/
-	  if (typeof window === 'undefined') {
-	    console.log('redux-saga ' + level + ': ' + message + '\n' + (error && error.stack || error));
-	  } else {
-	    console[level](message, error);
-	  }
-	}
-
-	function deprecate(fn, deprecationWarning) {
-	  return function () {
-	    if (isDev) log('warn', deprecationWarning);
-	    return fn.apply(undefined, arguments);
-	  };
-	}
-
-	var internalErr = exports.internalErr = function internalErr(err) {
-	  return new Error('\n  redux-saga: Error checking hooks detected an inconsistent state. This is likely a bug\n  in redux-saga code and not yours. Thanks for reporting this in the project\'s github repo.\n  Error: ' + err + '\n');
-	};
-
-	function wrapSagaDispatch(dispatch) {
-	  return function sagaDispatch(action) {
-	    var wrappedAction = Object.defineProperty(action, SAGA_ACTION, { value: true });
-	    return dispatch(wrappedAction);
-	  };
-	}
-
-/***/ },
-/* 2 */
-/***/ function(module, exports, __webpack_require__) {
-
-	'use strict';
-
-	Object.defineProperty(exports, "__esModule", {
-	  value: true
-	});
-	exports.buffers = exports.BUFFER_OVERFLOW = undefined;
-
-	var _utils = __webpack_require__(1);
-
-	var BUFFER_OVERFLOW = exports.BUFFER_OVERFLOW = 'Channel\'s Buffer overflow!';
-
-	var ON_OVERFLOW_THROW = 1;
-	var ON_OVERFLOW_DROP = 2;
-	var ON_OVERFLOW_SLIDE = 3;
-	var ON_OVERFLOW_EXPAND = 4;
-
-	var zeroBuffer = { isEmpty: _utils.kTrue, put: _utils.noop, take: _utils.noop };
-
-	function ringBuffer() {
-	  var limit = arguments.length > 0 && arguments[0] !== undefined ? arguments[0] : 10;
-	  var overflowAction = arguments[1];
-
-	  var arr = new Array(limit);
-	  var length = 0;
-	  var pushIndex = 0;
-	  var popIndex = 0;
-
-	  var push = function push(it) {
-	    arr[pushIndex] = it;
-	    pushIndex = (pushIndex + 1) % limit;
-	    length++;
-	  };
-
-	  var take = function take() {
-	    if (length != 0) {
-	      var it = arr[popIndex];
-	      arr[popIndex] = null;
-	      length--;
-	      popIndex = (popIndex + 1) % limit;
-	      return it;
-	    }
-	  };
-
-	  var flush = function flush() {
-	    var items = [];
-	    while (length) {
-	      items.push(take());
-	    }
-	    return items;
-	  };
-
-	  return {
-	    isEmpty: function isEmpty() {
-	      return length == 0;
-	    },
-	    put: function put(it) {
-	      if (length < limit) {
-	        push(it);
-	      } else {
-	        var doubledLimit = void 0;
-	        switch (overflowAction) {
-	          case ON_OVERFLOW_THROW:
-	            throw new Error(BUFFER_OVERFLOW);
-	          case ON_OVERFLOW_SLIDE:
-	            arr[pushIndex] = it;
-	            pushIndex = (pushIndex + 1) % limit;
-	            popIndex = pushIndex;
-	            break;
-	          case ON_OVERFLOW_EXPAND:
-	            doubledLimit = 2 * limit;
-
-	            arr = flush();
-
-	            length = arr.length;
-	            pushIndex = arr.length;
-	            popIndex = 0;
-
-	            arr.length = doubledLimit;
-	            limit = doubledLimit;
-
-	            push(it);
-	            break;
-	          default:
-	          // DROP
-	        }
-	      }
-	    },
-	    take: take, flush: flush
-	  };
-	}
-
-	var buffers = exports.buffers = {
-	  none: function none() {
-	    return zeroBuffer;
-	  },
-	  fixed: function fixed(limit) {
-	    return ringBuffer(limit, ON_OVERFLOW_THROW);
-	  },
-	  dropping: function dropping(limit) {
-	    return ringBuffer(limit, ON_OVERFLOW_DROP);
-	  },
-	  sliding: function sliding(limit) {
-	    return ringBuffer(limit, ON_OVERFLOW_SLIDE);
-	  },
-	  expanding: function expanding(initialSize) {
-	    return ringBuffer(initialSize, ON_OVERFLOW_EXPAND);
-	  }
-	};
-
-/***/ },
-/* 3 */
-/***/ function(module, exports, __webpack_require__) {
-
-	'use strict';
-
-	Object.defineProperty(exports, "__esModule", {
-	  value: true
-	});
-	exports.UNDEFINED_INPUT_ERROR = exports.INVALID_BUFFER = exports.isEnd = exports.END = undefined;
-
-	var _extends = Object.assign || function (target) { for (var i = 1; i < arguments.length; i++) { var source = arguments[i]; for (var key in source) { if (Object.prototype.hasOwnProperty.call(source, key)) { target[key] = source[key]; } } } return target; };
-
-	exports.emitter = emitter;
-	exports.channel = channel;
-	exports.eventChannel = eventChannel;
-	exports.stdChannel = stdChannel;
-
-	var _utils = __webpack_require__(1);
-
-	var _buffers = __webpack_require__(2);
-
-	var _scheduler = __webpack_require__(7);
-
-	var CHANNEL_END_TYPE = '@@redux-saga/CHANNEL_END';
-	var END = exports.END = { type: CHANNEL_END_TYPE };
-	var isEnd = exports.isEnd = function isEnd(a) {
-	  return a && a.type === CHANNEL_END_TYPE;
-	};
-
-	function emitter() {
-	  var subscribers = [];
-
-	  function subscribe(sub) {
-	    subscribers.push(sub);
-	    return function () {
-	      return (0, _utils.remove)(subscribers, sub);
-	    };
-	  }
-
-	  function emit(item) {
-	    var arr = subscribers.slice();
-	    for (var i = 0, len = arr.length; i < len; i++) {
-	      arr[i](item);
-	    }
-	  }
-
-	  return {
-	    subscribe: subscribe,
-	    emit: emit
-	  };
-	}
-
-	var INVALID_BUFFER = exports.INVALID_BUFFER = 'invalid buffer passed to channel factory function';
-	var UNDEFINED_INPUT_ERROR = exports.UNDEFINED_INPUT_ERROR = 'Saga was provided with an undefined action';
-
-	if (true) {
-	  exports.UNDEFINED_INPUT_ERROR = UNDEFINED_INPUT_ERROR += '\nHints:\n    - check that your Action Creator returns a non-undefined value\n    - if the Saga was started using runSaga, check that your subscribe source provides the action to its listeners\n  ';
-	}
-
-	function channel() {
-	  var buffer = arguments.length > 0 && arguments[0] !== undefined ? arguments[0] : _buffers.buffers.fixed();
-
-	  var closed = false;
-	  var takers = [];
-
-	  (0, _utils.check)(buffer, _utils.is.buffer, INVALID_BUFFER);
-
-	  function checkForbiddenStates() {
-	    if (closed && takers.length) {
-	      throw (0, _utils.internalErr)('Cannot have a closed channel with pending takers');
-	    }
-	    if (takers.length && !buffer.isEmpty()) {
-	      throw (0, _utils.internalErr)('Cannot have pending takers with non empty buffer');
-	    }
-	  }
-
-	  function put(input) {
-	    checkForbiddenStates();
-	    (0, _utils.check)(input, _utils.is.notUndef, UNDEFINED_INPUT_ERROR);
-	    if (closed) {
-	      return;
-	    }
-	    if (!takers.length) {
-	      return buffer.put(input);
-	    }
-	    for (var i = 0; i < takers.length; i++) {
-	      var cb = takers[i];
-	      if (!cb[_utils.MATCH] || cb[_utils.MATCH](input)) {
-	        takers.splice(i, 1);
-	        return cb(input);
-	      }
-	    }
-	  }
-
-	  function take(cb) {
-	    checkForbiddenStates();
-	    (0, _utils.check)(cb, _utils.is.func, 'channel.take\'s callback must be a function');
-
-	    if (closed && buffer.isEmpty()) {
-	      cb(END);
-	    } else if (!buffer.isEmpty()) {
-	      cb(buffer.take());
-	    } else {
-	      takers.push(cb);
-	      cb.cancel = function () {
-	        return (0, _utils.remove)(takers, cb);
-	      };
-	    }
-	  }
-
-	  function flush(cb) {
-	    checkForbiddenStates(); // TODO: check if some new state should be forbidden now
-	    (0, _utils.check)(cb, _utils.is.func, 'channel.flush\' callback must be a function');
-	    if (closed && buffer.isEmpty()) {
-	      cb(END);
-	      return;
-	    }
-	    cb(buffer.flush());
-	  }
-
-	  function close() {
-	    checkForbiddenStates();
-	    if (!closed) {
-	      closed = true;
-	      if (takers.length) {
-	        var arr = takers;
-	        takers = [];
-	        for (var i = 0, len = arr.length; i < len; i++) {
-	          arr[i](END);
-	        }
-	      }
-	    }
-	  }
-
-	  return { take: take, put: put, flush: flush, close: close,
-	    get __takers__() {
-	      return takers;
-	    },
-	    get __closed__() {
-	      return closed;
-	    }
-	  };
-	}
-
-	function eventChannel(subscribe) {
-	  var buffer = arguments.length > 1 && arguments[1] !== undefined ? arguments[1] : _buffers.buffers.none();
-	  var matcher = arguments[2];
-
-	  /**
-	    should be if(typeof matcher !== undefined) instead?
-	    see PR #273 for a background discussion
-	  **/
-	  if (arguments.length > 2) {
-	    (0, _utils.check)(matcher, _utils.is.func, 'Invalid match function passed to eventChannel');
-	  }
-
-	  var chan = channel(buffer);
-	  var unsubscribe = subscribe(function (input) {
-	    if (isEnd(input)) {
-	      chan.close();
-	      return;
-	    }
-	    if (matcher && !matcher(input)) {
-	      return;
-	    }
-	    chan.put(input);
-	  });
-
-	  if (!_utils.is.func(unsubscribe)) {
-	    throw new Error('in eventChannel: subscribe should return a function to unsubscribe');
-	  }
-
-	  return {
-	    take: chan.take,
-	    flush: chan.flush,
-	    close: function close() {
-	      if (!chan.__closed__) {
-	        chan.close();
-	        unsubscribe();
-	      }
-	    }
-	  };
-	}
-
-	function stdChannel(subscribe) {
-	  var chan = eventChannel(function (cb) {
-	    return subscribe(function (input) {
-	      if (input[_utils.SAGA_ACTION]) {
-	        cb(input);
-	        return;
-	      }
-	      (0, _scheduler.asap)(function () {
-	        return cb(input);
-	      });
-	    });
-	  });
-
-	  return _extends({}, chan, {
-	    take: function take(cb, matcher) {
-	      if (arguments.length > 1) {
-	        (0, _utils.check)(matcher, _utils.is.func, 'channel.take\'s matcher argument must be a function');
-	        cb[_utils.MATCH] = matcher;
-	      }
-	      chan.take(cb);
-	    }
-	  });
-	}
-
-/***/ },
-/* 4 */
-/***/ function(module, exports, __webpack_require__) {
-
-	'use strict';
-
-	Object.defineProperty(exports, "__esModule", {
-	  value: true
-	});
-	exports.asEffect = exports.takem = undefined;
-
-	var _slicedToArray = function () { function sliceIterator(arr, i) { var _arr = []; var _n = true; var _d = false; var _e = undefined; try { for (var _i = arr[Symbol.iterator](), _s; !(_n = (_s = _i.next()).done); _n = true) { _arr.push(_s.value); if (i && _arr.length === i) break; } } catch (err) { _d = true; _e = err; } finally { try { if (!_n && _i["return"]) _i["return"](); } finally { if (_d) throw _e; } } return _arr; } return function (arr, i) { if (Array.isArray(arr)) { return arr; } else if (Symbol.iterator in Object(arr)) { return sliceIterator(arr, i); } else { throw new TypeError("Invalid attempt to destructure non-iterable instance"); } }; }();
-
-	exports.take = take;
-	exports.put = put;
-	exports.race = race;
-	exports.call = call;
-	exports.apply = apply;
-	exports.cps = cps;
-	exports.fork = fork;
-	exports.spawn = spawn;
-	exports.join = join;
-	exports.cancel = cancel;
-	exports.select = select;
-	exports.actionChannel = actionChannel;
-	exports.cancelled = cancelled;
-	exports.flush = flush;
-	exports.takeEvery = takeEvery;
-	exports.takeLatest = takeLatest;
-	exports.throttle = throttle;
-
-	var _utils = __webpack_require__(1);
-
-	var _sagaHelpers = __webpack_require__(6);
-
-	function _defineProperty(obj, key, value) { if (key in obj) { Object.defineProperty(obj, key, { value: value, enumerable: true, configurable: true, writable: true }); } else { obj[key] = value; } return obj; }
-
-	var IO = (0, _utils.sym)('IO');
-	var TAKE = 'TAKE';
-	var PUT = 'PUT';
-	var RACE = 'RACE';
-	var CALL = 'CALL';
-	var CPS = 'CPS';
-	var FORK = 'FORK';
-	var JOIN = 'JOIN';
-	var CANCEL = 'CANCEL';
-	var SELECT = 'SELECT';
-	var ACTION_CHANNEL = 'ACTION_CHANNEL';
-	var CANCELLED = 'CANCELLED';
-	var FLUSH = 'FLUSH';
-
-	var TEST_HINT = '\n(HINT: if you are getting this errors in tests, consider using createMockTask from redux-saga/utils)';
-
-	var deprecationWarning = function deprecationWarning(deprecated, preferred) {
-	  return deprecated + ' has been deprecated in favor of ' + preferred + ', please update your code';
-	};
-
-	var effect = function effect(type, payload) {
-	  var _ref;
-
-	  return _ref = {}, _defineProperty(_ref, IO, true), _defineProperty(_ref, type, payload), _ref;
-	};
-
-	function take() {
-	  var patternOrChannel = arguments.length > 0 && arguments[0] !== undefined ? arguments[0] : '*';
-
-	  if (arguments.length) {
-	    (0, _utils.check)(arguments[0], _utils.is.notUndef, 'take(patternOrChannel): patternOrChannel is undefined');
-	  }
-	  if (_utils.is.pattern(patternOrChannel)) {
-	    return effect(TAKE, { pattern: patternOrChannel });
-	  }
-	  if (_utils.is.channel(patternOrChannel)) {
-	    return effect(TAKE, { channel: patternOrChannel });
-	  }
-	  throw new Error('take(patternOrChannel): argument ' + String(patternOrChannel) + ' is not valid channel or a valid pattern');
-	}
-
-	take.maybe = function () {
-	  var eff = take.apply(undefined, arguments);
-	  eff[TAKE].maybe = true;
-	  return eff;
-	};
-
-	var takem = exports.takem = (0, _utils.deprecate)(take.maybe, deprecationWarning('takem', 'take.maybe'));
-
-	function put(channel, action) {
-	  if (arguments.length > 1) {
-	    (0, _utils.check)(channel, _utils.is.notUndef, 'put(channel, action): argument channel is undefined');
-	    (0, _utils.check)(channel, _utils.is.channel, 'put(channel, action): argument ' + channel + ' is not a valid channel');
-	    (0, _utils.check)(action, _utils.is.notUndef, 'put(channel, action): argument action is undefined');
-	  } else {
-	    (0, _utils.check)(channel, _utils.is.notUndef, 'put(action): argument action is undefined');
-	    action = channel;
-	    channel = null;
-	  }
-	  return effect(PUT, { channel: channel, action: action });
-	}
-
-	put.resolve = function () {
-	  var eff = put.apply(undefined, arguments);
-	  eff[PUT].resolve = true;
-	  return eff;
-	};
-
-	put.sync = (0, _utils.deprecate)(put.resolve, deprecationWarning('put.sync', 'put.resolve'));
-
-	function race(effects) {
-	  return effect(RACE, effects);
-	}
-
-	function getFnCallDesc(meth, fn, args) {
-	  (0, _utils.check)(fn, _utils.is.notUndef, meth + ': argument fn is undefined');
-
-	  var context = null;
-	  if (_utils.is.array(fn)) {
-	    var _fn = fn;
-
-	    var _fn2 = _slicedToArray(_fn, 2);
-
-	    context = _fn2[0];
-	    fn = _fn2[1];
-	  } else if (fn.fn) {
-	    var _fn3 = fn;
-	    context = _fn3.context;
-	    fn = _fn3.fn;
-	  }
-	  (0, _utils.check)(fn, _utils.is.func, meth + ': argument ' + fn + ' is not a function');
-
-	  return { context: context, fn: fn, args: args };
-	}
-
-	function call(fn) {
-	  for (var _len = arguments.length, args = Array(_len > 1 ? _len - 1 : 0), _key = 1; _key < _len; _key++) {
-	    args[_key - 1] = arguments[_key];
-	  }
-
-	  return effect(CALL, getFnCallDesc('call', fn, args));
-	}
-
-	function apply(context, fn) {
-	  var args = arguments.length > 2 && arguments[2] !== undefined ? arguments[2] : [];
-
-	  return effect(CALL, getFnCallDesc('apply', { context: context, fn: fn }, args));
-	}
-
-	function cps(fn) {
-	  for (var _len2 = arguments.length, args = Array(_len2 > 1 ? _len2 - 1 : 0), _key2 = 1; _key2 < _len2; _key2++) {
-	    args[_key2 - 1] = arguments[_key2];
-	  }
-
-	  return effect(CPS, getFnCallDesc('cps', fn, args));
-	}
-
-	function fork(fn) {
-	  for (var _len3 = arguments.length, args = Array(_len3 > 1 ? _len3 - 1 : 0), _key3 = 1; _key3 < _len3; _key3++) {
-	    args[_key3 - 1] = arguments[_key3];
-	  }
-
-	  return effect(FORK, getFnCallDesc('fork', fn, args));
-	}
-
-	function spawn(fn) {
-	  for (var _len4 = arguments.length, args = Array(_len4 > 1 ? _len4 - 1 : 0), _key4 = 1; _key4 < _len4; _key4++) {
-	    args[_key4 - 1] = arguments[_key4];
-	  }
-
-	  var eff = fork.apply(undefined, [fn].concat(args));
-	  eff[FORK].detached = true;
-	  return eff;
-	}
-
-	function join() {
-	  for (var _len5 = arguments.length, tasks = Array(_len5), _key5 = 0; _key5 < _len5; _key5++) {
-	    tasks[_key5] = arguments[_key5];
-	  }
-
-	  if (tasks.length > 1) {
-	    return tasks.map(function (t) {
-	      return join(t);
-	    });
-	  }
-	  (0, _utils.check)(tasks, _utils.is.notUndef, 'join(task): argument task is undefined');
-	  if (!_utils.is.task(tasks[0])) {
-	    throw new Error('join(task): argument ' + tasks[0] + ' is not a valid Task object ' + TEST_HINT);
-	  }
-
-	  return effect(JOIN, tasks[0]);
-	}
-
-	function cancel() {
-	  for (var _len6 = arguments.length, tasks = Array(_len6), _key6 = 0; _key6 < _len6; _key6++) {
-	    tasks[_key6] = arguments[_key6];
-	  }
-
-	  if (tasks.length > 1) {
-	    return tasks.map(function (t) {
-	      return cancel(t);
-	    });
-	  }
-	  (0, _utils.check)(tasks[0], _utils.is.notUndef, 'cancel(task): argument task is undefined');
-	  if (!_utils.is.task(tasks[0])) {
-	    throw new Error('cancel(task): argument ' + tasks[0] + ' is not a valid Task object ' + TEST_HINT);
-	  }
-
-	  return effect(CANCEL, tasks[0]);
-	}
-
-	function select(selector) {
-	  for (var _len7 = arguments.length, args = Array(_len7 > 1 ? _len7 - 1 : 0), _key7 = 1; _key7 < _len7; _key7++) {
-	    args[_key7 - 1] = arguments[_key7];
-	  }
-
-	  if (arguments.length === 0) {
-	    selector = _utils.ident;
-	  } else {
-	    (0, _utils.check)(selector, _utils.is.notUndef, 'select(selector,[...]): argument selector is undefined');
-	    (0, _utils.check)(selector, _utils.is.func, 'select(selector,[...]): argument ' + selector + ' is not a function');
-	  }
-	  return effect(SELECT, { selector: selector, args: args });
-	}
-
-	/**
-	  channel(pattern, [buffer])    => creates an event channel for store actions
-	**/
-	function actionChannel(pattern, buffer) {
-	  (0, _utils.check)(pattern, _utils.is.notUndef, 'actionChannel(pattern,...): argument pattern is undefined');
-	  if (arguments.length > 1) {
-	    (0, _utils.check)(buffer, _utils.is.notUndef, 'actionChannel(pattern, buffer): argument buffer is undefined');
-	    (0, _utils.check)(buffer, _utils.is.buffer, 'actionChannel(pattern, buffer): argument ' + buffer + ' is not a valid buffer');
-	  }
-	  return effect(ACTION_CHANNEL, { pattern: pattern, buffer: buffer });
-	}
-
-	function cancelled() {
-	  return effect(CANCELLED, {});
-	}
-
-	function flush(channel) {
-	  (0, _utils.check)(channel, _utils.is.channel, 'flush(channel): argument ' + channel + ' is not valid channel');
-	  return effect(FLUSH, channel);
-	}
-
-	function takeEvery(patternOrChannel, worker) {
-	  for (var _len8 = arguments.length, args = Array(_len8 > 2 ? _len8 - 2 : 0), _key8 = 2; _key8 < _len8; _key8++) {
-	    args[_key8 - 2] = arguments[_key8];
-	  }
-
-	  return fork.apply(undefined, [_sagaHelpers.takeEveryHelper, patternOrChannel, worker].concat(args));
-	}
-
-	function takeLatest(patternOrChannel, worker) {
-	  for (var _len9 = arguments.length, args = Array(_len9 > 2 ? _len9 - 2 : 0), _key9 = 2; _key9 < _len9; _key9++) {
-	    args[_key9 - 2] = arguments[_key9];
-	  }
-
-	  return fork.apply(undefined, [_sagaHelpers.takeLatestHelper, patternOrChannel, worker].concat(args));
-	}
-
-	function throttle(ms, pattern, worker) {
-	  for (var _len10 = arguments.length, args = Array(_len10 > 3 ? _len10 - 3 : 0), _key10 = 3; _key10 < _len10; _key10++) {
-	    args[_key10 - 3] = arguments[_key10];
-	  }
-
-	  return fork.apply(undefined, [_sagaHelpers.throttleHelper, ms, pattern, worker].concat(args));
-	}
-
-	var createAsEffectType = function createAsEffectType(type) {
-	  return function (effect) {
-	    return effect && effect[IO] && effect[type];
-	  };
-	};
-
-	var asEffect = exports.asEffect = {
-	  take: createAsEffectType(TAKE),
-	  put: createAsEffectType(PUT),
-	  race: createAsEffectType(RACE),
-	  call: createAsEffectType(CALL),
-	  cps: createAsEffectType(CPS),
-	  fork: createAsEffectType(FORK),
-	  join: createAsEffectType(JOIN),
-	  cancel: createAsEffectType(CANCEL),
-	  select: createAsEffectType(SELECT),
-	  actionChannel: createAsEffectType(ACTION_CHANNEL),
-	  cancelled: createAsEffectType(CANCELLED),
-	  flush: createAsEffectType(FLUSH)
-	};
-
-/***/ },
-/* 5 */
-/***/ function(module, exports, __webpack_require__) {
-
-	'use strict';
-
-	Object.defineProperty(exports, "__esModule", {
-	  value: true
-	});
-	exports.TASK_CANCEL = exports.CHANNEL_END = exports.NOT_ITERATOR_ERROR = undefined;
-
-	var _typeof = typeof Symbol === "function" && typeof Symbol.iterator === "symbol" ? function (obj) { return typeof obj; } : function (obj) { return obj && typeof Symbol === "function" && obj.constructor === Symbol && obj !== Symbol.prototype ? "symbol" : typeof obj; };
-
-	exports.default = proc;
-
-	var _utils = __webpack_require__(1);
-
-	var _scheduler = __webpack_require__(7);
-
-	var _io = __webpack_require__(4);
-
-	var _channel = __webpack_require__(3);
-
-	var _buffers = __webpack_require__(2);
-
-	function _defineEnumerableProperties(obj, descs) { for (var key in descs) { var desc = descs[key]; desc.configurable = desc.enumerable = true; if ("value" in desc) desc.writable = true; Object.defineProperty(obj, key, desc); } return obj; }
-
-	function _toConsumableArray(arr) { if (Array.isArray(arr)) { for (var i = 0, arr2 = Array(arr.length); i < arr.length; i++) { arr2[i] = arr[i]; } return arr2; } else { return Array.from(arr); } }
-
-	function _defineProperty(obj, key, value) { if (key in obj) { Object.defineProperty(obj, key, { value: value, enumerable: true, configurable: true, writable: true }); } else { obj[key] = value; } return obj; }
-
-	var NOT_ITERATOR_ERROR = exports.NOT_ITERATOR_ERROR = 'proc first argument (Saga function result) must be an iterator';
-
-	var CHANNEL_END = exports.CHANNEL_END = {
-	  toString: function toString() {
-	    return '@@redux-saga/CHANNEL_END';
-	  }
-	};
-	var TASK_CANCEL = exports.TASK_CANCEL = {
-	  toString: function toString() {
-	    return '@@redux-saga/TASK_CANCEL';
-	  }
-	};
-
-	var matchers = {
-	  wildcard: function wildcard() {
-	    return _utils.kTrue;
-	  },
-	  default: function _default(pattern) {
-	    return function (input) {
-	      return input.type === ((typeof pattern === 'undefined' ? 'undefined' : _typeof(pattern)) === 'symbol' ? pattern : String(pattern));
-	    };
-	  },
-	  array: function array(patterns) {
-	    return function (input) {
-	      return patterns.some(function (p) {
-	        return matcher(p)(input);
-	      });
-	    };
-	  },
-	  predicate: function predicate(_predicate) {
-	    return function (input) {
-	      return _predicate(input);
-	    };
-	  }
-	};
-
-	function matcher(pattern) {
-	  return (pattern === '*' ? matchers.wildcard : _utils.is.array(pattern) ? matchers.array : _utils.is.stringableFunc(pattern) ? matchers.default : _utils.is.func(pattern) ? matchers.predicate : matchers.default)(pattern);
-	}
-
-	/**
-	  Used to track a parent task and its forks
-	  In the new fork model, forked tasks are attached by default to their parent
-	  We model this using the concept of Parent task && main Task
-	  main task is the main flow of the current Generator, the parent tasks is the
-	  aggregation of the main tasks + all its forked tasks.
-	  Thus the whole model represents an execution tree with multiple branches (vs the
-	  linear execution tree in sequential (non parallel) programming)
-
-	  A parent tasks has the following semantics
-	  - It completes if all its forks either complete or all cancelled
-	  - If it's cancelled, all forks are cancelled as well
-	  - It aborts if any uncaught error bubbles up from forks
-	  - If it completes, the return value is the one returned by the main task
-	**/
-	function forkQueue(name, mainTask, cb) {
-	  var tasks = [],
-	      result = void 0,
-	      completed = false;
-	  addTask(mainTask);
-
-	  function abort(err) {
-	    cancelAll();
-	    cb(err, true);
-	  }
-
-	  function addTask(task) {
-	    tasks.push(task);
-	    task.cont = function (res, isErr) {
-	      if (completed) {
-	        return;
-	      }
-
-	      (0, _utils.remove)(tasks, task);
-	      task.cont = _utils.noop;
-	      if (isErr) {
-	        abort(res);
-	      } else {
-	        if (task === mainTask) {
-	          result = res;
-	        }
-	        if (!tasks.length) {
-	          completed = true;
-	          cb(result);
-	        }
-	      }
-	    };
-	    // task.cont.cancel = task.cancel
-	  }
-
-	  function cancelAll() {
-	    if (completed) {
-	      return;
-	    }
-	    completed = true;
-	    tasks.forEach(function (t) {
-	      t.cont = _utils.noop;
-	      t.cancel();
-	    });
-	    tasks = [];
-	  }
-
-	  return {
-	    addTask: addTask,
-	    cancelAll: cancelAll,
-	    abort: abort,
-	    getTasks: function getTasks() {
-	      return tasks;
-	    },
-	    taskNames: function taskNames() {
-	      return tasks.map(function (t) {
-	        return t.name;
-	      });
-	    }
-	  };
-	}
-
-	function createTaskIterator(_ref) {
-	  var context = _ref.context,
-	      fn = _ref.fn,
-	      args = _ref.args;
-
-	  if (_utils.is.iterator(fn)) {
-	    return fn;
-	  }
-
-	  // catch synchronous failures; see #152 and #441
-	  var result = void 0,
-	      error = void 0;
-	  try {
-	    result = fn.apply(context, args);
-	  } catch (err) {
-	    error = err;
-	  }
-
-	  // i.e. a generator function returns an iterator
-	  if (_utils.is.iterator(result)) {
-	    return result;
-	  }
-
-	  // do not bubble up synchronous failures for detached forks
-	  // instead create a failed task. See #152 and #441
-	  return error ? (0, _utils.makeIterator)(function () {
-	    throw error;
-	  }) : (0, _utils.makeIterator)(function () {
-	    var pc = void 0;
-	    var eff = { done: false, value: result };
-	    var ret = function ret(value) {
-	      return { done: true, value: value };
-	    };
-	    return function (arg) {
-	      if (!pc) {
-	        pc = true;
-	        return eff;
-	      } else {
-	        return ret(arg);
-	      }
-	    };
-	  }());
-	}
-
-	var wrapHelper = function wrapHelper(helper) {
-	  return { fn: helper };
-	};
-
-	function proc(iterator) {
-	  var subscribe = arguments.length > 1 && arguments[1] !== undefined ? arguments[1] : function () {
-	    return _utils.noop;
-	  };
-	  var dispatch = arguments.length > 2 && arguments[2] !== undefined ? arguments[2] : _utils.noop;
-	  var getState = arguments.length > 3 && arguments[3] !== undefined ? arguments[3] : _utils.noop;
-	  var options = arguments.length > 4 && arguments[4] !== undefined ? arguments[4] : {};
-	  var parentEffectId = arguments.length > 5 && arguments[5] !== undefined ? arguments[5] : 0;
-	  var name = arguments.length > 6 && arguments[6] !== undefined ? arguments[6] : 'anonymous';
-	  var cont = arguments[7];
-
-	  (0, _utils.check)(iterator, _utils.is.iterator, NOT_ITERATOR_ERROR);
-
-	  var sagaMonitor = options.sagaMonitor,
-	      logger = options.logger,
-	      onError = options.onError;
-
-	  var log = logger || _utils.log;
-	  var stdChannel = (0, _channel.stdChannel)(subscribe);
-	  /**
-	    Tracks the current effect cancellation
-	    Each time the generator progresses. calling runEffect will set a new value
-	    on it. It allows propagating cancellation to child effects
-	  **/
-	  next.cancel = _utils.noop;
-
-	  /**
-	    Creates a new task descriptor for this generator, We'll also create a main task
-	    to track the main flow (besides other forked tasks)
-	  **/
-	  var task = newTask(parentEffectId, name, iterator, cont);
-	  var mainTask = { name: name, cancel: cancelMain, isRunning: true };
-	  var taskQueue = forkQueue(name, mainTask, end);
-
-	  /**
-	    cancellation of the main task. We'll simply resume the Generator with a Cancel
-	  **/
-	  function cancelMain() {
-	    if (mainTask.isRunning && !mainTask.isCancelled) {
-	      mainTask.isCancelled = true;
-	      next(TASK_CANCEL);
-	    }
-	  }
-
-	  /**
-	    This may be called by a parent generator to trigger/propagate cancellation
-	    cancel all pending tasks (including the main task), then end the current task.
-	     Cancellation propagates down to the whole execution tree holded by this Parent task
-	    It's also propagated to all joiners of this task and their execution tree/joiners
-	     Cancellation is noop for terminated/Cancelled tasks tasks
-	  **/
-	  function cancel() {
-	    /**
-	      We need to check both Running and Cancelled status
-	      Tasks can be Cancelled but still Running
-	    **/
-	    if (iterator._isRunning && !iterator._isCancelled) {
-	      iterator._isCancelled = true;
-	      taskQueue.cancelAll();
-	      /**
-	        Ending with a Never result will propagate the Cancellation to all joiners
-	      **/
-	      end(TASK_CANCEL);
-	    }
-	  }
-	  /**
-	    attaches cancellation logic to this task's continuation
-	    this will permit cancellation to propagate down the call chain
-	  **/
-	  cont && (cont.cancel = cancel);
-
-	  // tracks the running status
-	  iterator._isRunning = true;
-
-	  // kicks up the generator
-	  next();
-
-	  // then return the task descriptor to the caller
-	  return task;
-
-	  /**
-	    This is the generator driver
-	    It's a recursive async/continuation function which calls itself
-	    until the generator terminates or throws
-	  **/
-	  function next(arg, isErr) {
-	    // Preventive measure. If we end up here, then there is really something wrong
-	    if (!mainTask.isRunning) {
-	      throw new Error('Trying to resume an already finished generator');
-	    }
-
-	    try {
-	      var result = void 0;
-	      if (isErr) {
-	        result = iterator.throw(arg);
-	      } else if (arg === TASK_CANCEL) {
-	        /**
-	          getting TASK_CANCEL automatically cancels the main task
-	          We can get this value here
-	           - By cancelling the parent task manually
-	          - By joining a Cancelled task
-	        **/
-	        mainTask.isCancelled = true;
-	        /**
-	          Cancels the current effect; this will propagate the cancellation down to any called tasks
-	        **/
-	        next.cancel();
-	        /**
-	          If this Generator has a `return` method then invokes it
-	          Thill will jump to the finally block
-	        **/
-	        result = _utils.is.func(iterator.return) ? iterator.return(TASK_CANCEL) : { done: true, value: TASK_CANCEL };
-	      } else if (arg === CHANNEL_END) {
-	        // We get CHANNEL_END by taking from a channel that ended using `take` (and not `takem` used to trap End of channels)
-	        result = _utils.is.func(iterator.return) ? iterator.return() : { done: true };
-	      } else {
-	        result = iterator.next(arg);
-	      }
-
-	      if (!result.done) {
-	        runEffect(result.value, parentEffectId, '', next);
-	      } else {
-	        /**
-	          This Generator has ended, terminate the main task and notify the fork queue
-	        **/
-	        mainTask.isMainRunning = false;
-	        mainTask.cont && mainTask.cont(result.value);
-	      }
-	    } catch (error) {
-	      if (mainTask.isCancelled) {
-	        log('error', 'uncaught at ' + name, error.message);
-	      }
-	      mainTask.isMainRunning = false;
-	      mainTask.cont(error, true);
-	    }
-	  }
-
-	  function end(result, isErr) {
-	    iterator._isRunning = false;
-	    stdChannel.close();
-	    if (!isErr) {
-	      if (result === TASK_CANCEL && _utils.isDev) {
-	        log('info', name + ' has been cancelled', '');
-	      }
-	      iterator._result = result;
-	      iterator._deferredEnd && iterator._deferredEnd.resolve(result);
-	    } else {
-	      if (result instanceof Error) {
-	        result.sagaStack = 'at ' + name + ' \n ' + (result.sagaStack || result.stack);
-	      }
-	      if (!task.cont) {
-	        log('error', 'uncaught', result.sagaStack || result.stack);
-	        if (result instanceof Error && onError) {
-	          onError(result);
-	        }
-	      }
-	      iterator._error = result;
-	      iterator._isAborted = true;
-	      iterator._deferredEnd && iterator._deferredEnd.reject(result);
-	    }
-	    task.cont && task.cont(result, isErr);
-	    task.joiners.forEach(function (j) {
-	      return j.cb(result, isErr);
-	    });
-	    task.joiners = null;
-	  }
-
-	  function runEffect(effect, parentEffectId) {
-	    var label = arguments.length > 2 && arguments[2] !== undefined ? arguments[2] : '';
-	    var cb = arguments[3];
-
-	    var effectId = (0, _utils.uid)();
-	    sagaMonitor && sagaMonitor.effectTriggered({ effectId: effectId, parentEffectId: parentEffectId, label: label, effect: effect });
-
-	    /**
-	      completion callback and cancel callback are mutually exclusive
-	      We can't cancel an already completed effect
-	      And We can't complete an already cancelled effectId
-	    **/
-	    var effectSettled = void 0;
-
-	    // Completion callback passed to the appropriate effect runner
-	    function currCb(res, isErr) {
-	      if (effectSettled) {
-	        return;
-	      }
-
-	      effectSettled = true;
-	      cb.cancel = _utils.noop; // defensive measure
-	      if (sagaMonitor) {
-	        isErr ? sagaMonitor.effectRejected(effectId, res) : sagaMonitor.effectResolved(effectId, res);
-	      }
-
-	      cb(res, isErr);
-	    }
-	    // tracks down the current cancel
-	    currCb.cancel = _utils.noop;
-
-	    // setup cancellation logic on the parent cb
-	    cb.cancel = function () {
-	      // prevents cancelling an already completed effect
-	      if (effectSettled) {
-	        return;
-	      }
-
-	      effectSettled = true;
-	      /**
-	        propagates cancel downward
-	        catch uncaught cancellations errors; since we can no longer call the completion
-	        callback, log errors raised during cancellations into the console
-	      **/
-	      try {
-	        currCb.cancel();
-	      } catch (err) {
-	        log('error', 'uncaught at ' + name, err.message);
-	      }
-	      currCb.cancel = _utils.noop; // defensive measure
-
-	      sagaMonitor && sagaMonitor.effectCancelled(effectId);
-	    };
-
-	    /**
-	      each effect runner must attach its own logic of cancellation to the provided callback
-	      it allows this generator to propagate cancellation downward.
-	       ATTENTION! effect runners must setup the cancel logic by setting cb.cancel = [cancelMethod]
-	      And the setup must occur before calling the callback
-	       This is a sort of inversion of control: called async functions are responsible
-	      of completing the flow by calling the provided continuation; while caller functions
-	      are responsible for aborting the current flow by calling the attached cancel function
-	       Library users can attach their own cancellation logic to promises by defining a
-	      promise[CANCEL] method in their returned promises
-	      ATTENTION! calling cancel must have no effect on an already completed or cancelled effect
-	    **/
-	    var data = void 0;
-	    return (
-	      // Non declarative effect
-	      _utils.is.promise(effect) ? resolvePromise(effect, currCb) : _utils.is.helper(effect) ? runForkEffect(wrapHelper(effect), effectId, currCb) : _utils.is.iterator(effect) ? resolveIterator(effect, effectId, name, currCb)
-
-	      // declarative effects
-	      : _utils.is.array(effect) ? runParallelEffect(effect, effectId, currCb) : _utils.is.notUndef(data = _io.asEffect.take(effect)) ? runTakeEffect(data, currCb) : _utils.is.notUndef(data = _io.asEffect.put(effect)) ? runPutEffect(data, currCb) : _utils.is.notUndef(data = _io.asEffect.race(effect)) ? runRaceEffect(data, effectId, currCb) : _utils.is.notUndef(data = _io.asEffect.call(effect)) ? runCallEffect(data, effectId, currCb) : _utils.is.notUndef(data = _io.asEffect.cps(effect)) ? runCPSEffect(data, currCb) : _utils.is.notUndef(data = _io.asEffect.fork(effect)) ? runForkEffect(data, effectId, currCb) : _utils.is.notUndef(data = _io.asEffect.join(effect)) ? runJoinEffect(data, currCb) : _utils.is.notUndef(data = _io.asEffect.cancel(effect)) ? runCancelEffect(data, currCb) : _utils.is.notUndef(data = _io.asEffect.select(effect)) ? runSelectEffect(data, currCb) : _utils.is.notUndef(data = _io.asEffect.actionChannel(effect)) ? runChannelEffect(data, currCb) : _utils.is.notUndef(data = _io.asEffect.flush(effect)) ? runFlushEffect(data, currCb) : _utils.is.notUndef(data = _io.asEffect.cancelled(effect)) ? runCancelledEffect(data, currCb) : /* anything else returned as is        */currCb(effect)
-	    );
-	  }
-
-	  function resolvePromise(promise, cb) {
-	    var cancelPromise = promise[_utils.CANCEL];
-	    if (typeof cancelPromise === 'function') {
-	      cb.cancel = cancelPromise;
-	    }
-	    promise.then(cb, function (error) {
-	      return cb(error, true);
-	    });
-	  }
-
-	  function resolveIterator(iterator, effectId, name, cb) {
-	    proc(iterator, subscribe, dispatch, getState, options, effectId, name, cb);
-	  }
-
-	  function runTakeEffect(_ref2, cb) {
-	    var channel = _ref2.channel,
-	        pattern = _ref2.pattern,
-	        maybe = _ref2.maybe;
-
-	    channel = channel || stdChannel;
-	    var takeCb = function takeCb(inp) {
-	      return inp instanceof Error ? cb(inp, true) : (0, _channel.isEnd)(inp) && !maybe ? cb(CHANNEL_END) : cb(inp);
-	    };
-	    try {
-	      channel.take(takeCb, matcher(pattern));
-	    } catch (err) {
-	      return cb(err, true);
-	    }
-	    cb.cancel = takeCb.cancel;
-	  }
-
-	  function runPutEffect(_ref3, cb) {
-	    var channel = _ref3.channel,
-	        action = _ref3.action,
-	        resolve = _ref3.resolve;
-
-	    /**
-	      Schedule the put in case another saga is holding a lock.
-	      The put will be executed atomically. ie nested puts will execute after
-	      this put has terminated.
-	    **/
-	    (0, _scheduler.asap)(function () {
-	      var result = void 0;
-	      try {
-	        result = (channel ? channel.put : dispatch)(action);
-	      } catch (error) {
-	        // If we have a channel or `put.resolve` was used then bubble up the error.
-	        if (channel || resolve) return cb(error, true);
-	        log('error', 'uncaught at ' + name, error.stack || error.message || error);
-	      }
-
-	      if (resolve && _utils.is.promise(result)) {
-	        resolvePromise(result, cb);
-	      } else {
-	        return cb(result);
-	      }
-	    });
-	    // Put effects are non cancellables
-	  }
-
-	  function runCallEffect(_ref4, effectId, cb) {
-	    var context = _ref4.context,
-	        fn = _ref4.fn,
-	        args = _ref4.args;
-
-	    var result = void 0;
-	    // catch synchronous failures; see #152
-	    try {
-	      result = fn.apply(context, args);
-	    } catch (error) {
-	      return cb(error, true);
-	    }
-	    return _utils.is.promise(result) ? resolvePromise(result, cb) : _utils.is.iterator(result) ? resolveIterator(result, effectId, fn.name, cb) : cb(result);
-	  }
-
-	  function runCPSEffect(_ref5, cb) {
-	    var context = _ref5.context,
-	        fn = _ref5.fn,
-	        args = _ref5.args;
-
-	    // CPS (ie node style functions) can define their own cancellation logic
-	    // by setting cancel field on the cb
-
-	    // catch synchronous failures; see #152
-	    try {
-	      (function () {
-	        var cpsCb = function cpsCb(err, res) {
-	          return _utils.is.undef(err) ? cb(res) : cb(err, true);
-	        };
-	        fn.apply(context, args.concat(cpsCb));
-	        if (cpsCb.cancel) {
-	          cb.cancel = function () {
-	            return cpsCb.cancel();
-	          };
-	        }
-	      })();
-	    } catch (error) {
-	      return cb(error, true);
-	    }
-	  }
-
-	  function runForkEffect(_ref6, effectId, cb) {
-	    var context = _ref6.context,
-	        fn = _ref6.fn,
-	        args = _ref6.args,
-	        detached = _ref6.detached;
-
-	    var taskIterator = createTaskIterator({ context: context, fn: fn, args: args });
-
-	    try {
-	      (0, _scheduler.suspend)();
-	      var _task = proc(taskIterator, subscribe, dispatch, getState, options, effectId, fn.name, detached ? null : _utils.noop);
-
-	      if (detached) {
-	        cb(_task);
-	      } else {
-	        if (taskIterator._isRunning) {
-	          taskQueue.addTask(_task);
-	          cb(_task);
-	        } else if (taskIterator._error) {
-	          taskQueue.abort(taskIterator._error);
-	        } else {
-	          cb(_task);
-	        }
-	      }
-	    } finally {
-	      (0, _scheduler.flush)();
-	    }
-	    // Fork effects are non cancellables
-	  }
-
-	  function runJoinEffect(t, cb) {
-	    if (t.isRunning()) {
-	      (function () {
-	        var joiner = { task: task, cb: cb };
-	        cb.cancel = function () {
-	          return (0, _utils.remove)(t.joiners, joiner);
-	        };
-	        t.joiners.push(joiner);
-	      })();
-	    } else {
-	      t.isAborted() ? cb(t.error(), true) : cb(t.result());
-	    }
-	  }
-
-	  function runCancelEffect(task, cb) {
-	    if (task.isRunning()) {
-	      task.cancel();
-	    }
-	    cb();
-	    // cancel effects are non cancellables
-	  }
-
-	  function runParallelEffect(effects, effectId, cb) {
-	    if (!effects.length) {
-	      return cb([]);
-	    }
-
-	    var completedCount = 0;
-	    var completed = void 0;
-	    var results = Array(effects.length);
-
-	    function checkEffectEnd() {
-	      if (completedCount === results.length) {
-	        completed = true;
-	        cb(results);
-	      }
-	    }
-
-	    var childCbs = effects.map(function (eff, idx) {
-	      var chCbAtIdx = function chCbAtIdx(res, isErr) {
-	        if (completed) {
-	          return;
-	        }
-	        if (isErr || (0, _channel.isEnd)(res) || res === CHANNEL_END || res === TASK_CANCEL) {
-	          cb.cancel();
-	          cb(res, isErr);
-	        } else {
-	          results[idx] = res;
-	          completedCount++;
-	          checkEffectEnd();
-	        }
-	      };
-	      chCbAtIdx.cancel = _utils.noop;
-	      return chCbAtIdx;
-	    });
-
-	    cb.cancel = function () {
-	      if (!completed) {
-	        completed = true;
-	        childCbs.forEach(function (chCb) {
-	          return chCb.cancel();
-	        });
-	      }
-	    };
-
-	    effects.forEach(function (eff, idx) {
-	      return runEffect(eff, effectId, idx, childCbs[idx]);
-	    });
-	  }
-
-	  function runRaceEffect(effects, effectId, cb) {
-	    var completed = void 0;
-	    var keys = Object.keys(effects);
-	    var childCbs = {};
-
-	    keys.forEach(function (key) {
-	      var chCbAtKey = function chCbAtKey(res, isErr) {
-	        if (completed) {
-	          return;
-	        }
-
-	        if (isErr) {
-	          // Race Auto cancellation
-	          cb.cancel();
-	          cb(res, true);
-	        } else if (!(0, _channel.isEnd)(res) && res !== CHANNEL_END && res !== TASK_CANCEL) {
-	          cb.cancel();
-	          completed = true;
-	          cb(_defineProperty({}, key, res));
-	        }
-	      };
-	      chCbAtKey.cancel = _utils.noop;
-	      childCbs[key] = chCbAtKey;
-	    });
-
-	    cb.cancel = function () {
-	      // prevents unnecessary cancellation
-	      if (!completed) {
-	        completed = true;
-	        keys.forEach(function (key) {
-	          return childCbs[key].cancel();
-	        });
-	      }
-	    };
-	    keys.forEach(function (key) {
-	      if (completed) {
-	        return;
-	      }
-	      runEffect(effects[key], effectId, key, childCbs[key]);
-	    });
-	  }
-
-	  function runSelectEffect(_ref7, cb) {
-	    var selector = _ref7.selector,
-	        args = _ref7.args;
-
-	    try {
-	      var state = selector.apply(undefined, [getState()].concat(_toConsumableArray(args)));
-	      cb(state);
-	    } catch (error) {
-	      cb(error, true);
-	    }
-	  }
-
-	  function runChannelEffect(_ref8, cb) {
-	    var pattern = _ref8.pattern,
-	        buffer = _ref8.buffer;
-
-	    var match = matcher(pattern);
-	    match.pattern = pattern;
-	    cb((0, _channel.eventChannel)(subscribe, buffer || _buffers.buffers.fixed(), match));
-	  }
-
-	  function runCancelledEffect(data, cb) {
-	    cb(!!mainTask.isCancelled);
-	  }
-
-	  function runFlushEffect(channel, cb) {
-	    channel.flush(cb);
-	  }
-
-	  function newTask(id, name, iterator, cont) {
-	    var _done, _ref9, _mutatorMap;
-
-	    iterator._deferredEnd = null;
-	    return _ref9 = {}, _defineProperty(_ref9, _utils.TASK, true), _defineProperty(_ref9, 'id', id), _defineProperty(_ref9, 'name', name), _done = 'done', _mutatorMap = {}, _mutatorMap[_done] = _mutatorMap[_done] || {}, _mutatorMap[_done].get = function () {
-	      if (iterator._deferredEnd) {
-	        return iterator._deferredEnd.promise;
-	      } else {
-	        var def = (0, _utils.deferred)();
-	        iterator._deferredEnd = def;
-	        if (!iterator._isRunning) {
-	          iterator._error ? def.reject(iterator._error) : def.resolve(iterator._result);
-	        }
-	        return def.promise;
-	      }
-	    }, _defineProperty(_ref9, 'cont', cont), _defineProperty(_ref9, 'joiners', []), _defineProperty(_ref9, 'cancel', cancel), _defineProperty(_ref9, 'isRunning', function isRunning() {
-	      return iterator._isRunning;
-	    }), _defineProperty(_ref9, 'isCancelled', function isCancelled() {
-	      return iterator._isCancelled;
-	    }), _defineProperty(_ref9, 'isAborted', function isAborted() {
-	      return iterator._isAborted;
-	    }), _defineProperty(_ref9, 'result', function result() {
-	      return iterator._result;
-	    }), _defineProperty(_ref9, 'error', function error() {
-	      return iterator._error;
-	    }), _defineEnumerableProperties(_ref9, _mutatorMap), _ref9;
-	  }
-	}
-
-/***/ },
-/* 6 */
-/***/ function(module, exports, __webpack_require__) {
-
-	'use strict';
-
-	Object.defineProperty(exports, "__esModule", {
-	  value: true
-	});
-	exports.throttle = exports.takeLatest = exports.takeEvery = undefined;
-
-	var _slicedToArray = function () { function sliceIterator(arr, i) { var _arr = []; var _n = true; var _d = false; var _e = undefined; try { for (var _i = arr[Symbol.iterator](), _s; !(_n = (_s = _i.next()).done); _n = true) { _arr.push(_s.value); if (i && _arr.length === i) break; } } catch (err) { _d = true; _e = err; } finally { try { if (!_n && _i["return"]) _i["return"](); } finally { if (_d) throw _e; } } return _arr; } return function (arr, i) { if (Array.isArray(arr)) { return arr; } else if (Symbol.iterator in Object(arr)) { return sliceIterator(arr, i); } else { throw new TypeError("Invalid attempt to destructure non-iterable instance"); } }; }();
-
-	exports.takeEveryHelper = takeEveryHelper;
-	exports.takeLatestHelper = takeLatestHelper;
-	exports.throttleHelper = throttleHelper;
-
-	var _channel = __webpack_require__(3);
-
-	var _utils = __webpack_require__(1);
-
-	var _io = __webpack_require__(4);
-
-	var _buffers = __webpack_require__(2);
-
-	var done = { done: true, value: undefined };
-	var qEnd = {};
-
-	function fsmIterator(fsm, q0) {
-	  var name = arguments.length > 2 && arguments[2] !== undefined ? arguments[2] : 'iterator';
-
-	  var updateState = void 0,
-	      qNext = q0;
-
-	  function next(arg, error) {
-	    if (qNext === qEnd) {
-	      return done;
-	    }
-
-	    if (error) {
-	      qNext = qEnd;
-	      throw error;
-	    } else {
-	      updateState && updateState(arg);
-
-	      var _fsm$qNext = fsm[qNext](),
-	          _fsm$qNext2 = _slicedToArray(_fsm$qNext, 3),
-	          q = _fsm$qNext2[0],
-	          output = _fsm$qNext2[1],
-	          _updateState = _fsm$qNext2[2];
-
-	      qNext = q;
-	      updateState = _updateState;
-	      return qNext === qEnd ? done : output;
-	    }
-	  }
-
-	  return (0, _utils.makeIterator)(next, function (error) {
-	    return next(null, error);
-	  }, name, true);
-	}
-
-	function safeName(patternOrChannel) {
-	  if (_utils.is.channel(patternOrChannel)) {
-	    return 'channel';
-	  } else if (Array.isArray(patternOrChannel)) {
-	    return String(patternOrChannel.map(function (entry) {
-	      return String(entry);
-	    }));
-	  } else {
-	    return String(patternOrChannel);
-	  }
-	}
-
-	function takeEveryHelper(patternOrChannel, worker) {
-	  for (var _len = arguments.length, args = Array(_len > 2 ? _len - 2 : 0), _key = 2; _key < _len; _key++) {
-	    args[_key - 2] = arguments[_key];
-	  }
-
-	  var yTake = { done: false, value: (0, _io.take)(patternOrChannel) };
-	  var yFork = function yFork(ac) {
-	    return { done: false, value: _io.fork.apply(undefined, [worker].concat(args, [ac])) };
-	  };
-
-	  var action = void 0,
-	      setAction = function setAction(ac) {
-	    return action = ac;
-	  };
-
-	  return fsmIterator({
-	    q1: function q1() {
-	      return ['q2', yTake, setAction];
-	    },
-	    q2: function q2() {
-	      return action === _channel.END ? [qEnd] : ['q1', yFork(action)];
-	    }
-	  }, 'q1', 'takeEvery(' + safeName(patternOrChannel) + ', ' + worker.name + ')');
-	}
-
-	function takeLatestHelper(patternOrChannel, worker) {
-	  for (var _len2 = arguments.length, args = Array(_len2 > 2 ? _len2 - 2 : 0), _key2 = 2; _key2 < _len2; _key2++) {
-	    args[_key2 - 2] = arguments[_key2];
-	  }
-
-	  var yTake = { done: false, value: (0, _io.take)(patternOrChannel) };
-	  var yFork = function yFork(ac) {
-	    return { done: false, value: _io.fork.apply(undefined, [worker].concat(args, [ac])) };
-	  };
-	  var yCancel = function yCancel(task) {
-	    return { done: false, value: (0, _io.cancel)(task) };
-	  };
-
-	  var task = void 0,
-	      action = void 0;
-	  var setTask = function setTask(t) {
-	    return task = t;
-	  };
-	  var setAction = function setAction(ac) {
-	    return action = ac;
-	  };
-
-	  return fsmIterator({
-	    q1: function q1() {
-	      return ['q2', yTake, setAction];
-	    },
-	    q2: function q2() {
-	      return action === _channel.END ? [qEnd] : task ? ['q3', yCancel(task)] : ['q1', yFork(action), setTask];
-	    },
-	    q3: function q3() {
-	      return ['q1', yFork(action), setTask];
-	    }
-	  }, 'q1', 'takeLatest(' + safeName(patternOrChannel) + ', ' + worker.name + ')');
-	}
-
-	function throttleHelper(delayLength, pattern, worker) {
-	  for (var _len3 = arguments.length, args = Array(_len3 > 3 ? _len3 - 3 : 0), _key3 = 3; _key3 < _len3; _key3++) {
-	    args[_key3 - 3] = arguments[_key3];
-	  }
-
-	  var action = void 0,
-	      channel = void 0;
-
-	  var yActionChannel = { done: false, value: (0, _io.actionChannel)(pattern, _buffers.buffers.sliding(1)) };
-	  var yTake = function yTake() {
-	    return { done: false, value: (0, _io.take)(channel) };
-	  };
-	  var yFork = function yFork(ac) {
-	    return { done: false, value: _io.fork.apply(undefined, [worker].concat(args, [ac])) };
-	  };
-	  var yDelay = { done: false, value: (0, _io.call)(_utils.delay, delayLength) };
-
-	  var setAction = function setAction(ac) {
-	    return action = ac;
-	  };
-	  var setChannel = function setChannel(ch) {
-	    return channel = ch;
-	  };
-
-	  return fsmIterator({
-	    q1: function q1() {
-	      return ['q2', yActionChannel, setChannel];
-	    },
-	    q2: function q2() {
-	      return ['q3', yTake(), setAction];
-	    },
-	    q3: function q3() {
-	      return action === _channel.END ? [qEnd] : ['q4', yFork(action)];
-	    },
-	    q4: function q4() {
-	      return ['q2', yDelay];
-	    }
-	  }, 'q1', 'throttle(' + safeName(pattern) + ', ' + worker.name + ')');
-	}
-
-	var deprecationWarning = function deprecationWarning(helperName) {
-	  return 'import ' + helperName + ' from \'redux-saga\' has been deprecated in favor of import ' + helperName + ' from \'redux-saga/effects\'.\nThe latter will not work with yield*, as helper effects are wrapped automatically for you in fork effect.\nTherefore yield ' + helperName + ' will return task descriptor to your saga and execute next lines of code.';
-	};
-	var takeEvery = exports.takeEvery = (0, _utils.deprecate)(takeEveryHelper, deprecationWarning('takeEvery'));
-	var takeLatest = exports.takeLatest = (0, _utils.deprecate)(takeLatestHelper, deprecationWarning('takeLatest'));
-	var throttle = exports.throttle = (0, _utils.deprecate)(throttleHelper, deprecationWarning('throttle'));
-
-/***/ },
-/* 7 */
-/***/ function(module, exports) {
-
-	"use strict";
-
-	Object.defineProperty(exports, "__esModule", {
-	  value: true
-	});
-	exports.asap = asap;
-	exports.suspend = suspend;
-	exports.flush = flush;
-
-	var queue = [];
-	/**
-	  Variable to hold a counting semaphore
-	  - Incrementing adds a lock and puts the scheduler in a `suspended` state (if it's not
-	    already suspended)
-	  - Decrementing releases a lock. Zero locks puts the scheduler in a `released` state. This
-	    triggers flushing the queued tasks.
-	**/
-	var semaphore = 0;
-
-	/**
-	  Executes a task 'atomically'. Tasks scheduled during this execution will be queued
-	  and flushed after this task has finished (assuming the scheduler endup in a released
-	  state).
-	**/
-	function exec(task) {
-	  try {
-	    suspend();
-	    task();
-	  } finally {
-	    flush();
-	  }
-	}
-
-	/**
-	  Executes or queues a task depending on the state of the scheduler (`suspended` or `released`)
-	**/
-	function asap(task) {
-	  if (!semaphore) {
-	    exec(task);
-	  } else {
-	    queue.push(task);
-	  }
-	}
-
-	/**
-	  Puts the scheduler in a `suspended` state. Scheduled tasks will be queued until the
-	  scheduler is released.
-	**/
-	function suspend() {
-	  semaphore++;
-	}
-
-	/**
-	  Releases the current lock. Executes all queued tasks if the scheduler is in the released state.
-	**/
-	function flush() {
-	  semaphore--;
-	  if (!semaphore && queue.length) {
-	    exec(queue.shift());
-	  }
-	}
-
-/***/ },
-/* 8 */
-/***/ function(module, exports, __webpack_require__) {
-
-	'use strict';
-
-	Object.defineProperty(exports, "__esModule", {
-	  value: true
-	});
-
-	var _io = __webpack_require__(4);
-
-	Object.defineProperty(exports, 'take', {
-	  enumerable: true,
-	  get: function get() {
-	    return _io.take;
-	  }
-	});
-	Object.defineProperty(exports, 'takem', {
-	  enumerable: true,
-	  get: function get() {
-	    return _io.takem;
-	  }
-	});
-	Object.defineProperty(exports, 'put', {
-	  enumerable: true,
-	  get: function get() {
-	    return _io.put;
-	  }
-	});
-	Object.defineProperty(exports, 'race', {
-	  enumerable: true,
-	  get: function get() {
-	    return _io.race;
-	  }
-	});
-	Object.defineProperty(exports, 'call', {
-	  enumerable: true,
-	  get: function get() {
-	    return _io.call;
-	  }
-	});
-	Object.defineProperty(exports, 'apply', {
-	  enumerable: true,
-	  get: function get() {
-	    return _io.apply;
-	  }
-	});
-	Object.defineProperty(exports, 'cps', {
-	  enumerable: true,
-	  get: function get() {
-	    return _io.cps;
-	  }
-	});
-	Object.defineProperty(exports, 'fork', {
-	  enumerable: true,
-	  get: function get() {
-	    return _io.fork;
-	  }
-	});
-	Object.defineProperty(exports, 'spawn', {
-	  enumerable: true,
-	  get: function get() {
-	    return _io.spawn;
-	  }
-	});
-	Object.defineProperty(exports, 'join', {
-	  enumerable: true,
-	  get: function get() {
-	    return _io.join;
-	  }
-	});
-	Object.defineProperty(exports, 'cancel', {
-	  enumerable: true,
-	  get: function get() {
-	    return _io.cancel;
-	  }
-	});
-	Object.defineProperty(exports, 'select', {
-	  enumerable: true,
-	  get: function get() {
-	    return _io.select;
-	  }
-	});
-	Object.defineProperty(exports, 'actionChannel', {
-	  enumerable: true,
-	  get: function get() {
-	    return _io.actionChannel;
-	  }
-	});
-	Object.defineProperty(exports, 'cancelled', {
-	  enumerable: true,
-	  get: function get() {
-	    return _io.cancelled;
-	  }
-	});
-	Object.defineProperty(exports, 'flush', {
-	  enumerable: true,
-	  get: function get() {
-	    return _io.flush;
-	  }
-	});
-	Object.defineProperty(exports, 'takeEvery', {
-	  enumerable: true,
-	  get: function get() {
-	    return _io.takeEvery;
-	  }
-	});
-	Object.defineProperty(exports, 'takeLatest', {
-	  enumerable: true,
-	  get: function get() {
-	    return _io.takeLatest;
-	  }
-	});
-	Object.defineProperty(exports, 'throttle', {
-	  enumerable: true,
-	  get: function get() {
-	    return _io.throttle;
-	  }
-	});
-
-/***/ },
-/* 9 */
-/***/ function(module, exports, __webpack_require__) {
-
-	'use strict';
-
-	Object.defineProperty(exports, "__esModule", {
-	  value: true
-	});
-	exports.default = sagaMiddlewareFactory;
-
-	var _utils = __webpack_require__(1);
-
-	var _proc = __webpack_require__(5);
-
-	var _proc2 = _interopRequireDefault(_proc);
-
-	var _channel = __webpack_require__(3);
-
-	function _interopRequireDefault(obj) { return obj && obj.__esModule ? obj : { default: obj }; }
-
-	function _toConsumableArray(arr) { if (Array.isArray(arr)) { for (var i = 0, arr2 = Array(arr.length); i < arr.length; i++) { arr2[i] = arr[i]; } return arr2; } else { return Array.from(arr); } }
-
-	function sagaMiddlewareFactory() {
-	  var options = arguments.length > 0 && arguments[0] !== undefined ? arguments[0] : {};
-
-	  var runSagaDynamically = void 0;
-	  var sagaMonitor = options.sagaMonitor;
-
-	  // monitors are expected to have a certain interface, let's fill-in any missing ones
-
-	  if (sagaMonitor) {
-	    sagaMonitor.effectTriggered = sagaMonitor.effectTriggered || _utils.noop;
-	    sagaMonitor.effectResolved = sagaMonitor.effectResolved || _utils.noop;
-	    sagaMonitor.effectRejected = sagaMonitor.effectRejected || _utils.noop;
-	    sagaMonitor.effectCancelled = sagaMonitor.effectCancelled || _utils.noop;
-	    sagaMonitor.actionDispatched = sagaMonitor.actionDispatched || _utils.noop;
-	  }
-
-	  if (_utils.is.func(options)) {
-	    if (false) {
-	      throw new Error('Saga middleware no longer accept Generator functions. Use sagaMiddleware.run instead');
-	    } else {
-	      throw new Error('You passed a function to the Saga middleware. You are likely trying to start a        Saga by directly passing it to the middleware. This is no longer possible starting from 0.10.0.        To run a Saga, you must do it dynamically AFTER mounting the middleware into the store.\n        Example:\n          import createSagaMiddleware from \'redux-saga\'\n          ... other imports\n\n          const sagaMiddleware = createSagaMiddleware()\n          const store = createStore(reducer, applyMiddleware(sagaMiddleware))\n          sagaMiddleware.run(saga, ...args)\n      ');
-	    }
-	  }
-
-	  if (options.logger && !_utils.is.func(options.logger)) {
-	    throw new Error('`options.logger` passed to the Saga middleware is not a function!');
-	  }
-
-	  if (options.onerror) {
-	    if (_utils.isDev) (0, _utils.log)('warn', '`options.onerror` is deprecated. Use `options.onError` instead.');
-	    options.onError = options.onerror;
-	    delete options.onerror;
-	  }
-
-	  if (options.onError && !_utils.is.func(options.onError)) {
-	    throw new Error('`options.onError` passed to the Saga middleware is not a function!');
-	  }
-
-	  if (options.emitter && !_utils.is.func(options.emitter)) {
-	    throw new Error('`options.emitter` passed to the Saga middleware is not a function!');
-	  }
-
-	  function sagaMiddleware(_ref) {
-	    var getState = _ref.getState,
-	        dispatch = _ref.dispatch;
-
-	    runSagaDynamically = runSaga;
-	    var sagaEmitter = (0, _channel.emitter)();
-	    sagaEmitter.emit = (options.emitter || _utils.ident)(sagaEmitter.emit);
-	    var sagaDispatch = (0, _utils.wrapSagaDispatch)(dispatch);
-
-	    function runSaga(saga, args, sagaId) {
-	      return (0, _proc2.default)(saga.apply(undefined, _toConsumableArray(args)), sagaEmitter.subscribe, sagaDispatch, getState, options, sagaId, saga.name);
-	    }
-
-	    return function (next) {
-	      return function (action) {
-	        if (sagaMonitor) {
-	          sagaMonitor.actionDispatched(action);
-	        }
-	        var result = next(action); // hit reducers
-	        sagaEmitter.emit(action);
-	        return result;
-	      };
-	    };
-	  }
-
-	  sagaMiddleware.run = function (saga) {
-	    for (var _len = arguments.length, args = Array(_len > 1 ? _len - 1 : 0), _key = 1; _key < _len; _key++) {
-	      args[_key - 1] = arguments[_key];
-	    }
-
-	    (0, _utils.check)(runSagaDynamically, _utils.is.notUndef, 'Before running a Saga, you must mount the Saga middleware on the Store using applyMiddleware');
-	    (0, _utils.check)(saga, _utils.is.func, 'sagaMiddleware.run(saga, ...args): saga argument must be a Generator function!');
-
-	    var effectId = (0, _utils.uid)();
-	    if (sagaMonitor) {
-	      sagaMonitor.effectTriggered({ effectId: effectId, root: true, parentEffectId: 0, effect: { root: true, saga: saga, args: args } });
-	    }
-	    var task = runSagaDynamically(saga, args, effectId);
-	    if (sagaMonitor) {
-	      sagaMonitor.effectResolved(effectId, task);
-	    }
-	    return task;
-	  };
-
-	  return sagaMiddleware;
-	}
-
-/***/ },
-/* 10 */
-/***/ function(module, exports, __webpack_require__) {
-
-	'use strict';
-
-	Object.defineProperty(exports, "__esModule", {
-	  value: true
-	});
-	exports.runSaga = runSaga;
-
-	var _utils = __webpack_require__(1);
-
-	var _proc = __webpack_require__(5);
-
-	var _proc2 = _interopRequireDefault(_proc);
-
-	function _interopRequireDefault(obj) { return obj && obj.__esModule ? obj : { default: obj }; }
-
-	function runSaga(iterator, _ref) {
-	  var subscribe = _ref.subscribe,
-	      dispatch = _ref.dispatch,
-	      getState = _ref.getState,
-	      sagaMonitor = _ref.sagaMonitor,
-	      logger = _ref.logger,
-	      onError = _ref.onError;
-
-
-	  (0, _utils.check)(iterator, _utils.is.iterator, "runSaga must be called on an iterator");
-
-	  var effectId = (0, _utils.uid)();
-	  if (sagaMonitor) {
-	    sagaMonitor.effectTriggered({ effectId: effectId, root: true, parentEffectId: 0, effect: { root: true, saga: iterator, args: [] } });
-	  }
-	  var task = (0, _proc2.default)(iterator, subscribe, (0, _utils.wrapSagaDispatch)(dispatch), getState, { sagaMonitor: sagaMonitor, logger: logger, onError: onError }, effectId, iterator.name);
-
-	  if (sagaMonitor) {
-	    sagaMonitor.effectResolved(effectId, task);
-	  }
-
-	  return task;
-	}
-
-/***/ },
-/* 11 */
-/***/ function(module, exports, __webpack_require__) {
-
-	'use strict';
-
-	Object.defineProperty(exports, "__esModule", {
-	  value: true
-	});
-
-	var _utils = __webpack_require__(1);
-
-	Object.defineProperty(exports, 'TASK', {
-	  enumerable: true,
-	  get: function get() {
-	    return _utils.TASK;
-	  }
-	});
-	Object.defineProperty(exports, 'SAGA_ACTION', {
-	  enumerable: true,
-	  get: function get() {
-	    return _utils.SAGA_ACTION;
-	  }
-	});
-	Object.defineProperty(exports, 'noop', {
-	  enumerable: true,
-	  get: function get() {
-	    return _utils.noop;
-	  }
-	});
-	Object.defineProperty(exports, 'is', {
-	  enumerable: true,
-	  get: function get() {
-	    return _utils.is;
-	  }
-	});
-	Object.defineProperty(exports, 'deferred', {
-	  enumerable: true,
-	  get: function get() {
-	    return _utils.deferred;
-	  }
-	});
-	Object.defineProperty(exports, 'arrayOfDeffered', {
-	  enumerable: true,
-	  get: function get() {
-	    return _utils.arrayOfDeffered;
-	  }
-	});
-	Object.defineProperty(exports, 'createMockTask', {
-	  enumerable: true,
-	  get: function get() {
-	    return _utils.createMockTask;
-	  }
-	});
-
-	var _io = __webpack_require__(4);
-
-	Object.defineProperty(exports, 'asEffect', {
-	  enumerable: true,
-	  get: function get() {
-	    return _io.asEffect;
-	  }
-	});
-
-	var _proc = __webpack_require__(5);
-
-	Object.defineProperty(exports, 'CHANNEL_END', {
-	  enumerable: true,
-	  get: function get() {
-	    return _proc.CHANNEL_END;
-	  }
-	});
-
-/***/ }
-/******/ ])
->>>>>>> 4fc67aed
 });
 
 
