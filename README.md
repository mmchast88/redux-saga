# redux-saga
Exploration of an alternative side effect model for Redux applications.

Instead of dispatching thunks which get handled by the redux-thunk middleware. You create *Sagas* to gather all your
Side effects logic in a central place.

A Saga is a generator function that takes `(getState, action)` and can yield side effects as well as
other actions.

Example

```javascript
<<<<<<< HEAD
function* checkout(getState) {
  const cart = getState().cart
  try {
    // yield a side effect : an api call that returns a promise
    const cart1 = yield [api.buyProducts, cart]

    // yield an action with the response from the api call
    yield actions.checkoutSuccess(cart1)
  } catch(error) {
    // catch errors from a rejected promise
    yield actions.checkoutFailure(error)
  }
}

function* getAllProducts() {
  // you can also yield thunks
  const products = yield () => api.getProducts()
  yield actions.receiveProducts(products)
}
=======
// counterSaga
function* counterSaga(getSate, action) {
  if(action.type === INCREMENT_ASYNC)
    yield* incrementAsync() // delegate to another Saga
}

function* incrementAsync() {

  // yield a side effect : delay by 1000
  yield [delay, 1000] 
  // you can also yield :
  // a thunk         : yield () => delay(1000)
  // a dispatch item : yield {[TIMEOUT]: 1000} which will get handled by a dedicated middleware
>>>>>>> 521080f0

export default function* rootSaga(getState, action) {
  switch (action.type) {
    case types.GET_ALL_PRODUCTS:
      yield* getAllProducts(getState)
      break

    case types.CHECKOUT_REQUEST:
      yield* checkout(getState)
  }
}
```

plug redux-saga in the middleware pipeline
```javascript
const createStoreWithSaga = applyMiddleware(
  // ...,
  sagaMiddleware(rootSaga)
)(createStore)

<<<<<<< HEAD
=======
// configure the store
import sagaMiddleware from 'redux-saga'
import createLogger from 'redux-logger'
import reducer from '../reducers'
import saga from '../sagas'

const createStoreWithSaga = applyMiddleware(
  createLogger(),
  sagaMiddleware(saga)
)(createStore)

>>>>>>> 521080f0
export default function configureStore(initialState) {
  return createStoreWithSaga(reducer, initialState)
}
```

The difference from redux-thunk, is that the decision of what to dispatch is not scattered throughout
the action creators, but instead centralized in one place that is an integrated part of you domain logic.


# How does it work

- No application logic inside action creators. All action creators are pure factories of raw-data actions

- All the actions hit the reducers; even "asynchronous" ones. All actions hit also the Saga.

- Reducers are responsible of transitioning state between actions

- Sagas are responsible of orchestrating operations (side effects or actions)

- Sagas are generator functions that can yield
<<<<<<< HEAD
  - a thunk of the side effet (e.g. `yield () => api.buyProducts(cart)`)
  - an array `[fn, ...args]` (e.g. `yield () => [api.buyProducts, cart]`)
  - a dispatch item which will get dispatched and handled by a dedicated middleware (e.g. `yield {[API_CALL]: { endpoint: 'getProducts', payload: [cart] }}`)
=======
  - a thunk of the side effet : `yield () => api.buyProducts(cart)`
  - an array `[fn, ...args]`: `yield () => [api.buyProducts, cart]`
  - a dispatch item `yield {[API_CALL]: { endpoint: 'getProducts', payload: [cart] }}`
>>>>>>> 521080f0

Sagas don't execute side effects themselves, they *create* the intended side effect.
Then the side effect gets executed later by the appropriate service (either a middleware or a simple function).
Services return Promise to denote their future results.

The saga middleware takes the service response and resumes the Saga generator with the resolved response. This way
Sagas can describe complex workflows with a simple synchronous style. And since they are side-effect free, they can
be tested simply by driving the generator function and testing the successive results.

You can get the response returned from services inside your Saga, and use it
to yield further side effects or other actions. If the service responds with a rejected
promise, an exception is thrown inside the generator and can be handled by a normal
`try/catch` block.

Here is the Saga code from the Shopping cart example. Note that Sagas compose using the `yield *` operator.

```javascript

```

# setup and run the examples

`npm install`

There are 2 examples ported from the Redux repos. You can observe the logged actions/effects
into the console (logged via the redux-logger middleware).

Counter example
`npm run build-counter`

Shopping Cart example
`npm run build-shop`

There are also specs samples that test the Saga generators
`npm run test-counter`

`npm run test-shop`<|MERGE_RESOLUTION|>--- conflicted
+++ resolved
@@ -10,7 +10,6 @@
 Example
 
 ```javascript
-<<<<<<< HEAD
 function* checkout(getState) {
   const cart = getState().cart
   try {
@@ -30,21 +29,6 @@
   const products = yield () => api.getProducts()
   yield actions.receiveProducts(products)
 }
-=======
-// counterSaga
-function* counterSaga(getSate, action) {
-  if(action.type === INCREMENT_ASYNC)
-    yield* incrementAsync() // delegate to another Saga
-}
-
-function* incrementAsync() {
-
-  // yield a side effect : delay by 1000
-  yield [delay, 1000] 
-  // you can also yield :
-  // a thunk         : yield () => delay(1000)
-  // a dispatch item : yield {[TIMEOUT]: 1000} which will get handled by a dedicated middleware
->>>>>>> 521080f0
 
 export default function* rootSaga(getState, action) {
   switch (action.type) {
@@ -65,20 +49,6 @@
   sagaMiddleware(rootSaga)
 )(createStore)
 
-<<<<<<< HEAD
-=======
-// configure the store
-import sagaMiddleware from 'redux-saga'
-import createLogger from 'redux-logger'
-import reducer from '../reducers'
-import saga from '../sagas'
-
-const createStoreWithSaga = applyMiddleware(
-  createLogger(),
-  sagaMiddleware(saga)
-)(createStore)
-
->>>>>>> 521080f0
 export default function configureStore(initialState) {
   return createStoreWithSaga(reducer, initialState)
 }
@@ -99,15 +69,9 @@
 - Sagas are responsible of orchestrating operations (side effects or actions)
 
 - Sagas are generator functions that can yield
-<<<<<<< HEAD
-  - a thunk of the side effet (e.g. `yield () => api.buyProducts(cart)`)
-  - an array `[fn, ...args]` (e.g. `yield () => [api.buyProducts, cart]`)
-  - a dispatch item which will get dispatched and handled by a dedicated middleware (e.g. `yield {[API_CALL]: { endpoint: 'getProducts', payload: [cart] }}`)
-=======
   - a thunk of the side effet : `yield () => api.buyProducts(cart)`
   - an array `[fn, ...args]`: `yield () => [api.buyProducts, cart]`
   - a dispatch item `yield {[API_CALL]: { endpoint: 'getProducts', payload: [cart] }}`
->>>>>>> 521080f0
 
 Sagas don't execute side effects themselves, they *create* the intended side effect.
 Then the side effect gets executed later by the appropriate service (either a middleware or a simple function).
