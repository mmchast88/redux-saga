--- conflicted
+++ resolved
@@ -1,13 +1,7 @@
 import { noop, is, check, uid as nextSagaId, wrapSagaDispatch, isDev, log } from './utils'
 import proc from './proc'
-<<<<<<< HEAD
-import {emitter} from './channel'
-
-=======
-import { asap } from './scheduler'
 import { emitter } from './channel'
 import { ident } from './utils'
->>>>>>> eb6028a8
 
 export default function sagaMiddlewareFactory(options = {}) {
   let runSagaDynamically
